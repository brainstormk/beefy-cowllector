--- conflicted
+++ resolved
@@ -80,8 +80,6 @@
     "tvl": 0
   },
   {
-<<<<<<< HEAD
-=======
     "id": "ica-ica-btcb",
     "name": "Moo Icarus ICA-BTCB",
     "contract": "0xbf29b8AdaE718A3A372ba90040A9acBD8A5794f4",
@@ -130,7 +128,6 @@
     "tvl": 0
   },
   {
->>>>>>> 2f6cf6a7
     "id": "quick-usdc-usdt",
     "name": "Moo Quick USDC-USDT",
     "contract": "0x4462817b53E76b722c2D174D0148ddb81452f1dE",
