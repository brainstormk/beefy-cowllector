[
  {
<<<<<<< HEAD
    "id": "banana-keyfi-bnb",
    "name": "Moo Ape KEYFI-BNB",
    "contract": "0x4A62e870EdF51EdAe9Cc9a4BF5D17919c7759AF3",
    "oracle": "lps",
    "oracleId": "banana-keyfi-bnb",
    "tvl": 0
  },
  {
    "id": "banana-ont-bnb",
    "name": "Moo Ape ONT-BNB",
    "contract": "0xf8ED3D2E36eA4eA13eA4cCcaD5c72ac55B64e651",
    "oracle": "lps",
    "oracleId": "banana-ont-bnb",
    "tvl": 0
  },
  {
    "id": "hfi-hfi-ht",
    "name": "Moo HFI HFI-HT",
    "contract": "0xe8188B9701E6DB1Fe24c75783474D22e5957BBEF",
    "oracle": "lps",
    "oracleId": "hfi-hfi-ht",
    "tvl": 0
  },
  {
    "id": "hfi-hfi-husd",
    "name": "Moo HFI HFI-HUSD",
    "contract": "0xD5ff0aCA943C918EEE069b1E80Ee0D9d016b2F98",
    "oracle": "lps",
    "oracleId": "hfi-hfi-husd",
=======
    "id": "cakev2-btcb-busd",
    "name": "Moo CakeV2 BTCB-BUSD",
    "contract": "0x40D21bCd71B0Be8864ff3Dd62373CFFA4E151d6F",
    "oracle": "lps",
    "oracleId": "cakev2-btcb-busd",
    "tvl": 0
  },
  {
    "id": "typhv2-typh-bnb",
    "name": "Moo TyphV2 TYPH-BNB",
    "contract": "0xC598B22552a981d565eB85e5E953928Ee0a26E42",
    "oracle": "lps",
    "oracleId": "typhv2-typh-bnb",
>>>>>>> 8c20c30b
    "tvl": 0
  },
  {
    "id": "krill-krill-usdc",
    "name": "Moo Polywhale KRILL-USDC",
    "contract": "0x74907ad4E79b1Ce415caB26FEf526ae017598cEe",
    "oracle": "lps",
    "oracleId": "krill-krill-usdc",
    "tvl": 0
  },
  {
    "id": "cometh-usdc-must",
    "name": "Moo Cometh USDC-MUST",
    "contract": "0x8a198BCbF313A5565c64A7Ed61FaA413eB4E0931",
    "oracle": "lps",
    "oracleId": "cometh-usdc-must",
    "tvl": 0
  },
  {
    "id": "cometh-must-matic",
    "name": "Moo Cometh MUST-MATIC",
    "contract": "0x7f6fE34C51d5352A0CF375C0Fbe03bD19eCD8460",
    "oracle": "lps",
    "oracleId": "cometh-must-matic",
    "tvl": 0
  },
  {
    "id": "cometh-eth-matic",
    "name": "Moo Cometh ETH-MATIC",
    "contract": "0xa5aaE3a55cA356C62b5425AA4bFC212542B17777",
    "oracle": "lps",
    "oracleId": "cometh-eth-matic",
    "tvl": 0
  },
  {
    "id": "swampv2-cake-bnb",
    "name": "Moo SwampV2 CAKE-BNB",
    "contract": "0xe503B4c52a9220E20fe5Cf499D551977A6A12796",
    "oracle": "lps",
    "oracleId": "swampv2-cake-bnb",
    "tvl": 0
  },
  {
    "id": "belt-eth",
    "name": "Moo Belt ETH",
    "contract": "0xf2064C230b285AA6Cf45c6267DA86a8E3505D0AA",
    "oracle": "tokens",
    "oracleId": "belt-belteth",
    "tvl": 0
  },
  {
    "id": "belt-btc",
    "name": "Moo Belt BTC",
    "contract": "0xD411121C948Cff739857513E1ADF25ED448623f8",
    "oracle": "tokens",
    "oracleId": "belt-beltbtc",
    "tvl": 0
  },
  {
    "id": "cakev2-lmt-bnb",
    "name": "Moo CakeV2 LMT-BNB",
    "contract": "0x6261443B70d045f02B20Cc33e0faB096718563DF",
    "oracle": "lps",
    "oracleId": "cakev2-lmt-bnb",
    "tvl": 0
  },
  {
    "id": "belt-bnb",
    "name": "Moo Belt BNB",
    "contract": "0xC34Ae91312A3c3F9420691922040a5DEe1698E52",
    "oracle": "tokens",
    "oracleId": "belt-beltbnb",
    "tvl": 0
  },
  {
    "id": "swampv2-swamp-busd",
    "name": "Moo SwampV2 SWAMP-BUSD",
    "contract": "0xF5898cB211fAE8538253F08930e6b350cEe16444",
    "oracle": "lps",
    "oracleId": "swampv2-swamp-busd",
    "tvl": 0
  },
  {
    "id": "swampv2-swamp-bnb",
    "name": "Moo SwampV2 SWAMP-BNB",
    "contract": "0xe77Ec021543985E914C54F81938039FF58e5B0b1",
    "oracle": "lps",
    "oracleId": "swampv2-swamp-bnb",
    "tvl": 0
  },
  {
    "id": "belt-4belt",
    "name": "Moo Belt 4BELT",
    "contract": "0xc1fcf50ccaCd1583BD9d3b41657056878C94e592",
    "oracle": "tokens",
    "oracleId": "belt-4belt",
    "tvl": 0
  },
  {
    "id": "cakev2-dfd-busd",
    "name": "Moo CakeV2 DFD-BUSD",
    "contract": "0xd80d646A28d60494A22Df83AA6b629df4F52DAeb",
    "oracle": "lps",
    "oracleId": "cakev2-dfd-busd",
    "tvl": 0
  },
  {
    "id": "beltv2-belt-bnb",
    "name": "Moo BeltV2 BELT-BNB",
    "contract": "0x190DD361Ee7EDB1801d66e9E957C5CDF1e7Be75b",
    "oracle": "lps",
    "oracleId": "cakev2-belt-bnb",
    "tvl": 0
  },
  {
    "id": "cakev2-alpaca-busd",
    "name": "Moo CakeV2 ALPACA-BUSD",
    "contract": "0x8d89BF6A2CbEAD5577399EAc9e76222b4c41eD69",
    "oracle": "lps",
    "oracleId": "cakev2-alpaca-busd",
    "tvl": 0
  },
  {
    "id": "cakev2-bunny-bnb",
    "name": "Moo CakeV2 BUNNY-BNB",
    "contract": "0x5b1c50a1B0FfFB762b0431D6b0E1309a48Ac95a9",
    "oracle": "lps",
    "oracleId": "cakev2-bunny-bnb",
    "tvl": 0
  },
  {
    "id": "cakev2-usdt-busd",
    "name": "Moo CakeV2 USDT-BUSD",
    "contract": "0x4c66ef364F54FCdD540ad29E075bc23cFe9F9FF6",
    "oracle": "lps",
    "oracleId": "cakev2-usdt-busd",
    "tvl": 0
  },
  {
    "id": "cakev2-helmet-bnb",
    "name": "Moo CakeV2 Helmet-BNB",
    "contract": "0x0882cB3746a17FAd5701BdA3E79036453F5b1fE0",
    "oracle": "lps",
    "oracleId": "cakev2-helmet-bnb",
    "tvl": 0
  },
  {
    "id": "cakev2-blk-bnb",
    "name": "Moo CakeV2 BLK-BNB",
    "contract": "0x9Cfd2F621546575721d1f59D0075D31ed6F8b5d7",
    "oracle": "lps",
    "oracleId": "cakev2-blk-bnb",
    "tvl": 0
  },
  {
    "id": "cakev2-sxp-bnb",
    "name": "Moo CakeV2 SXP-BNB",
    "contract": "0x4d92dfd7975910d63D0bfBc2A02b4BFad6E1FFC4",
    "oracle": "lps",
    "oracleId": "cakev2-sxp-bnb",
    "tvl": 0
  },
  {
    "id": "cakev2-uni-bnb",
    "name": "Moo CakeV2 UNI-BNB",
    "contract": "0xb3127Fe584E0A522857D1dAfb8ef0b8CE7E9A9c2",
    "oracle": "lps",
    "oracleId": "cakev2-uni-bnb",
    "tvl": 0
  },
  {
    "id": "cakev2-xrp-bnb",
    "name": "Moo CakeV2 XRP-BNB",
    "contract": "0x1a39846045288d55f48Bc6AB2b77A03d93aB5e05",
    "oracle": "lps",
    "oracleId": "cakev2-xrp-bnb",
    "tvl": 0
  },
  {
    "id": "cakev2-eos-bnb",
    "name": "Moo CakeV2 EOS-BNB",
    "contract": "0x23ca638D912C98870bCd03CB3a7D4084072f4474",
    "oracle": "lps",
    "oracleId": "cakev2-eos-bnb",
    "tvl": 0
  },
  {
    "id": "cakev2-bdo-bnb",
    "name": "Moo CakeV2 BDO-BNB",
    "contract": "0x0dc321E38BfF5693e6c003Ab71eD85693919B04e",
    "oracle": "lps",
    "oracleId": "cakev2-bdo-bnb",
    "tvl": 0
  },
  {
    "id": "cakev2-bfi-bnb",
    "name": "Moo CakeV2 BFI-BNB",
    "contract": "0x2a6163c0C608e8C2F90E94ae0D4A0df9ABc4A818",
    "oracle": "lps",
    "oracleId": "cakev2-bfi-bnb",
    "tvl": 0
  },
  {
    "id": "cakev2-bux-bnb",
    "name": "Moo CakeV2 BUX-BNB",
    "contract": "0x139a3434F56b12335Db3d4c8AC3b9BBcA96FC438",
    "oracle": "lps",
    "oracleId": "cakev2-bux-bnb",
    "tvl": 0
  },
  {
    "id": "cakev2-nrv-bnb",
    "name": "Moo CakeV2 NRV-BNB",
    "contract": "0xD059034677f2E57489beF03f942CE6ffAccBEdD2",
    "oracle": "lps",
    "oracleId": "cakev2-nrv-bnb",
    "tvl": 0
  },
  {
    "id": "cakev2-eps-bnb",
    "name": "Moo CakeV2 EPS-BNB",
    "contract": "0xDdfE5F59C735977d33f36f9B8D06E6A212CB9094",
    "oracle": "lps",
    "oracleId": "cakev2-eps-bnb",
    "tvl": 0
  },
  {
    "id": "cakev2-jgn-bnb",
    "name": "Moo CakeV2 JGN-BNB",
    "contract": "0x211A8D59Cc44d86e30F5b5F298253B0EB4F9bc13",
    "oracle": "lps",
    "oracleId": "cakev2-jgn-bnb",
    "tvl": 0
  },
  {
    "id": "cakev2-vai-busd",
    "name": "Moo CakeV2 VAI-BUSD",
    "contract": "0xf5eA38B6b9644224dA1aECbC1219e8543c0689b2",
    "oracle": "lps",
    "oracleId": "cakev2-vai-busd",
    "tvl": 0
  },
  {
    "id": "cakev2-for-busd",
    "name": "Moo CakeV2 FOR-BUSD",
    "contract": "0x010ef61eb2240154C8779201be0914a8AaDcA828",
    "oracle": "lps",
    "oracleId": "cakev2-for-busd",
    "tvl": 0
  },
  {
    "id": "cakev2-xvs-bnb",
    "name": "Moo CakeV2 XVS-BNB",
    "contract": "0xa2f05EA4Af928BA34d66E6f69343a6703744Caba",
    "oracle": "lps",
    "oracleId": "cakev2-xvs-bnb",
    "tvl": 0
  },
  {
    "id": "cakev2-twt-bnb",
    "name": "Moo CakeV2 TWT-BNB",
    "contract": "0x9151B2E9ad4B4222d67b8467BBcf1f37597b9E7B",
    "oracle": "lps",
    "oracleId": "cakev2-twt-bnb",
    "tvl": 0
  },
  {
    "id": "cakev2-inj-bnb",
    "name": "Moo CakeV2 INJ-BNB",
    "contract": "0xb0602F26Fb2b7F8bca2d9aDB3FC3EF8619502097",
    "oracle": "lps",
    "oracleId": "cakev2-inj-bnb",
    "tvl": 0
  },
  {
    "id": "cakev2-alpha-bnb",
    "name": "Moo CakeV2 ALPHA-BNB",
    "contract": "0xfcA433b1c071737F92B76234984aBA10D04De57E",
    "oracle": "lps",
    "oracleId": "cakev2-alpha-bnb",
    "tvl": 0
  },
  {
    "id": "cakev2-atom-bnb",
    "name": "Moo CakeV2 ATOM-BNB",
    "contract": "0x8815d484A3bf89b7e996f846ddAb6DAE1C4BEA3A",
    "oracle": "lps",
    "oracleId": "cakev2-atom-bnb",
    "tvl": 0
  },
  {
    "id": "cakev2-band-bnb",
    "name": "Moo CakeV2 BAND-BNB",
    "contract": "0x9e6E0D9c43dDaC58710BeE30B01a5117f8Ba69bC",
    "oracle": "lps",
    "oracleId": "cakev2-band-bnb",
    "tvl": 0
  },
  {
    "id": "cakev2-fil-bnb",
    "name": "Moo CakeV2 FIL-BNB",
    "contract": "0x7AA10F621b2A3c7a8421f1369494F6fE263F3D31",
    "oracle": "lps",
    "oracleId": "cakev2-fil-bnb",
    "tvl": 0
  },
  {
    "id": "cakev2-yfi-bnb",
    "name": "Moo CakeV2 YFI-BNB",
    "contract": "0xF5e6b5adA220F8f62310d2d2D7013103b8e91651",
    "oracle": "lps",
    "oracleId": "cakev2-yfi-bnb",
    "tvl": 0
  },
  {
    "id": "cakev2-reef-bnb",
    "name": "Moo CakeV2 REEF-BNB",
    "contract": "0x8ec78a292e5E1Bce2ed917eD8b02cf9E93a78CdE",
    "oracle": "lps",
    "oracleId": "cakev2-reef-bnb",
    "tvl": 0
  },
  {
    "id": "cakev2-unfi-bnb",
    "name": "Moo CakeV2 UNFI-BNB",
    "contract": "0x85A95Ab3580d5Cb5DC6cC12DE79939508a2BFc5C",
    "oracle": "lps",
    "oracleId": "cakev2-unfi-bnb",
    "tvl": 0
  },
  {
    "id": "cakev2-mtsla-ust",
    "name": "Moo CakeV2 mTSLA-UST",
    "contract": "0x30E31EA485D5be9E1A63268181e6EF731b9b853f",
    "oracle": "lps",
    "oracleId": "cakev2-mtsla-ust",
    "tvl": 0
  },
  {
    "id": "cakev2-mnflx-ust",
    "name": "Moo CakeV2 mNFLX-UST",
    "contract": "0xE2409314Df4708230999F4bE4dE4Ac3cF3d0B08c",
    "oracle": "lps",
    "oracleId": "cakev2-mnflx-ust",
    "tvl": 0
  },
  {
    "id": "cakev2-mgoogl-ust",
    "name": "Moo CakeV2 mGOOGL-UST",
    "contract": "0xB623301eF34B30123581975542500f402DCf8d79",
    "oracle": "lps",
    "oracleId": "cakev2-mgoogl-ust",
    "tvl": 0
  },
  {
    "id": "cakev2-mamzn-ust",
    "name": "Moo CakeV2 mAMZN-UST",
    "contract": "0x9B9CB3bCd038B114e6094Ac00Db649a12741E3af",
    "oracle": "lps",
    "oracleId": "cakev2-mamzn-ust",
    "tvl": 0
  },
  {
    "id": "cakev2-hget-bnb",
    "name": "Moo CakeV2 HGET-BNB",
    "contract": "0xdA7439450510FB56052681eb1A3FBb9C9880f80d",
    "oracle": "lps",
    "oracleId": "cakev2-hget-bnb",
    "tvl": 0
  },
  {
    "id": "cakev2-cgg-bnb",
    "name": "Moo CakeV2 CGG-BNB",
    "contract": "0x7697B2F43E73bC3292c82d1087BB7c6aEC931fED",
    "oracle": "lps",
    "oracleId": "cakev2-cgg-bnb",
    "tvl": 0
  },
  {
    "id": "cakev2-xed-bnb",
    "name": "Moo CakeV2 XED-BNB",
    "contract": "0xDAa93B916ca2A3608B912F8514c38678d7f9E568",
    "oracle": "lps",
    "oracleId": "cakev2-xed-bnb",
    "tvl": 0
  },
  {
    "id": "cakev2-btcb-bnb",
    "name": "Moo CakeV2 BTCB-BNB",
    "contract": "0xafE4f29578FbfE7Be32B836CBEb81daB6574cC70",
    "oracle": "lps",
    "oracleId": "cakev2-btcb-bnb",
    "tvl": 0
  },
  {
    "id": "cakev2-eth-bnb",
    "name": "Moo CakeV2 ETH-BNB",
    "contract": "0x0eb78598851D08218d54fCe965ee2bf29C288fac",
    "oracle": "lps",
    "oracleId": "cakev2-eth-bnb",
    "tvl": 0
  },
  {
    "id": "cakev2-busd-bnb",
    "name": "Moo CakeV2 BUSD-BNB",
    "contract": "0xAd61143796D90FD5A61d89D63a546C7dB0a70475",
    "oracle": "lps",
    "oracleId": "cakev2-busd-bnb",
    "tvl": 0
  },
  {
    "id": "cakev2-usdt-bnb",
    "name": "Moo CakeV2 USDT-BNB",
    "contract": "0x8d98855595E7971abE44bAdf1574fd126B286de4",
    "oracle": "lps",
    "oracleId": "cakev2-usdt-bnb",
    "tvl": 0
  },
  {
    "id": "cakev2-link-bnb",
    "name": "Moo CakeV2 LINK-BNB",
    "contract": "0xaB5EA0Fee3AEdE95D9747f41109f0b9F3b8f07E7",
    "oracle": "lps",
    "oracleId": "cakev2-link-bnb",
    "tvl": 0
  },
  {
    "id": "cakev2-cake-bnb",
    "name": "Moo CakeV2 CAKE-BNB",
    "contract": "0xb26642B6690E4c4c9A6dAd6115ac149c700C7dfE",
    "oracle": "lps",
    "oracleId": "cakev2-cake-bnb",
    "tvl": 0
  },
  {
    "id": "cakev2-hakka-busd",
    "name": "Moo CakeV2 HAKKA-BUSD",
    "contract": "0xF79BF908d0e6d8E7054375CD80dD33424B1980bf",
    "oracle": "lps",
    "oracleId": "cakev2-hakka-busd",
    "tvl": 0
  },
  {
    "id": "cakev2-ust-busd",
    "name": "Moo CakeV2 NULS-BUSD",
    "contract": "0x76c8b991F99a77B270D5f6529855f3612891e70f",
    "oracle": "lps",
    "oracleId": "cakev2-ust-busd",
    "tvl": 0
  },
  {
    "id": "cakev2-nuls-busd",
    "name": "Moo CakeV2 NULS-BUSD",
    "contract": "0x11590b2f4148E65aC34C5b95bE52a4eaf161593E",
    "oracle": "lps",
    "oracleId": "cakev2-nuls-busd",
    "tvl": 0
  },
  {
    "id": "cakev2-txl-busd",
    "name": "Moo CakeV2 TXL-BUSD",
    "contract": "0x9Bc299505Ce14FBa3bA3F1357CF3AA48ea01A2b9",
    "oracle": "lps",
    "oracleId": "cakev2-txl-busd",
    "tvl": 0
  },
  {
    "id": "cakev2-hoo-busd",
    "name": "Moo CakeV2 HOO-BUSD",
    "contract": "0x36eE7e0AA45eb94bb0B0FC9B9f5bdc66819761A5",
    "oracle": "lps",
    "oracleId": "cakev2-hoo-busd",
    "tvl": 0
  },
  {
    "id": "cakev2-comp-eth",
    "name": "Moo CakeV2 COMP-ETH",
    "contract": "0x0a9c850D95796e32e6eBe4966420e435ed86D3d9",
    "oracle": "lps",
    "oracleId": "cakev2-comp-eth",
    "tvl": 0
  },
  {
    "id": "cakev2-sushi-eth",
    "name": "Moo CakeV2 SUSHI-ETH",
    "contract": "0x517b331B00dF201B660FfE74874Ed491D8047879",
    "oracle": "lps",
    "oracleId": "cakev2-sushi-eth",
    "tvl": 0
  },
  {
    "id": "cakev2-mir-ust",
    "name": "Moo CakeV2 MIR-UST",
    "contract": "0x268e83D800c22ED8F00C4a8eFb9c3d44Ad61CB2e",
    "oracle": "lps",
    "oracleId": "cakev2-mir-ust",
    "tvl": 0
  },
  {
    "id": "cakev2-bbadger-btcb",
    "name": "Moo CakeV2 bBADGER-BTCB",
    "contract": "0xC4fAB5E28C9f71D59B9d08BCA51FBe283bf4542F",
    "oracle": "lps",
    "oracleId": "cakev2-bbadger-btcb",
    "tvl": 0
  },
  {
    "id": "cakev2-bdigg-btcb",
    "name": "Moo CakeV2 bDIGG-BTCB",
    "contract": "0xE32e76e79E94f4C9091F9a4120A72888d0DFf3C6",
    "oracle": "lps",
    "oracleId": "cakev2-bdigg-btcb",
    "tvl": 0
  },
  {
    "id": "cakev2-tbtc-btcb",
    "name": "Moo CakeV2 tBTC-BTCB",
    "contract": "0xf03B5870bb8EFdcabAd45f2283D64A7fbCdb2B0E",
    "oracle": "lps",
    "oracleId": "cakev2-tbtc-btcb",
    "tvl": 0
  },
  {
    "id": "cakev2-ramp-busd",
    "name": "Moo CakeV2 RAMP-BUSD",
    "contract": "0x37b67318d7746faD405AC139847b96718D37b8C4",
    "oracle": "lps",
    "oracleId": "cakev2-ramp-busd",
    "tvl": 0
  },
  {
    "id": "cakev2-dexe-busd",
    "name": "Moo CakeV2 DEXE-BUSD",
    "contract": "0x257d62DB67418735f7239c6F27f4d7b426067205",
    "oracle": "lps",
    "oracleId": "cakev2-dexe-busd",
    "tvl": 0
  },
  {
    "id": "cakev2-tpt-busd",
    "name": "Moo CakeV2 TPT-BUSD",
    "contract": "0xd6D3FEACC85E5708e6344548a3415A5f484889c5",
    "oracle": "lps",
    "oracleId": "cakev2-tpt-busd",
    "tvl": 0
  },
  {
    "id": "cakev2-xmark-busd",
    "name": "Moo CakeV2 xMARK-BUSD",
    "contract": "0xEEB6F2857746a50554a58E00D55b4E54657aba83",
    "oracle": "lps",
    "oracleId": "cakev2-xmark-busd",
    "tvl": 0
  },
  {
    "id": "cakev2-iotx-busd",
    "name": "Moo CakeV2 IOTX-BUSD",
    "contract": "0x07fFC2258c99e6667235fEAa90De35A0a50CFBFd",
    "oracle": "lps",
    "oracleId": "cakev2-iotx-busd",
    "tvl": 0
  },
  {
    "id": "cakev2-lina-busd",
    "name": "Moo CakeV2 LINA-BUSD",
    "contract": "0x40d29c06EFB7Da61008fB65CB113786f076058a4",
    "oracle": "lps",
    "oracleId": "cakev2-lina-busd",
    "tvl": 0
  },
  {
    "id": "cakev2-usdc-busd",
    "name": "Moo CakeV2 USDC-BUSD",
    "contract": "0x9260c62866f36638964551A8f480C3aAAa4693fd",
    "oracle": "lps",
    "oracleId": "cakev2-usdc-busd",
    "tvl": 0
  },
  {
    "id": "cakev2-dai-busd",
    "name": "Moo CakeV2 DAI-BUSD",
    "contract": "0x6eb020663898c72F8E25958F5f7bcDC732279201",
    "oracle": "lps",
    "oracleId": "cakev2-dai-busd",
    "tvl": 0
  },
  {
    "id": "cakev2-dego-bnb",
    "name": "Moo CakeV2 DEGO-BNB",
    "contract": "0x98a8Fd9cA5B556dc387820CAC39f0584E4f87E51",
    "oracle": "lps",
    "oracleId": "cakev2-dego-bnb",
    "tvl": 0
  },
  {
    "id": "cakev2-gum-bnb",
    "name": "Moo CakeV2 GUM-BNB",
    "contract": "0x04dc8B92192183a1e9186Df0CC27024Dfc83a7f1",
    "oracle": "lps",
    "oracleId": "cakev2-gum-bnb",
    "tvl": 0
  },
  {
    "id": "cakev2-pbtc-bnb",
    "name": "Moo CakeV2 pBTC-BNB",
    "contract": "0x2D8653881D8216AF7E5de31D5321FC21f45845FE",
    "oracle": "lps",
    "oracleId": "cakev2-pbtc-bnb",
    "tvl": 0
  },
  {
    "id": "cakev2-bifi-bnb",
    "name": "Moo CakeV2 BIFI-BNB",
    "contract": "0x59960d624600aE1669584Bb504a5f4F2e90EbF46",
    "oracle": "lps",
    "oracleId": "cakev2-bifi-bnb",
    "tvl": 0
  },
  {
    "id": "cakev2-belt-bnb",
    "name": "Moo CakeV2 BELT-BNB",
    "contract": "0x3F0f1a8E2DCe5dA86Cad9b5914D8018c021E08b1",
    "oracle": "lps",
    "oracleId": "cakev2-belt-bnb",
    "tvl": 0
  },
  {
    "id": "cakev2-bel-bnb",
    "name": "Moo CakeV2 BEL-BNB",
    "contract": "0xE5FF1e597AF772BE9c6d95B9Be2193FC6b917539",
    "oracle": "lps",
    "oracleId": "cakev2-bel-bnb",
    "tvl": 0
  },
  {
    "id": "cakev2-bmxx-bnb",
    "name": "Moo CakeV2 bMXX-BNB",
    "contract": "0xC83cB476c772622196a56A3B51F625ac48Ff9746",
    "oracle": "lps",
    "oracleId": "cakev2-bmxx-bnb",
    "tvl": 0
  },
  {
    "id": "cakev2-bor-bnb",
    "name": "Moo CakeV2 BOR-BNB",
    "contract": "0x8C8bd55Be4610131b99B9c136834d46a379b8A27",
    "oracle": "lps",
    "oracleId": "cakev2-bor-bnb",
    "tvl": 0
  },
  {
    "id": "cakev2-bopen-bnb",
    "name": "Moo CakeV2 bOPEN-BNB",
    "contract": "0x2d4bEd7FC6c5004906b380D23188cD457fD97415",
    "oracle": "lps",
    "oracleId": "cakev2-bopen-bnb",
    "tvl": 0
  },
  {
    "id": "cakev2-swgb-bnb",
    "name": "Moo CakeV2 SWGB-BNB",
    "contract": "0x891ac86d46c97b7cf330ba4f5a905930Ac331858",
    "oracle": "lps",
    "oracleId": "cakev2-swgb-bnb",
    "tvl": 0
  },
  {
    "id": "cakev2-lit-bnb",
    "name": "Moo CakeV2 LIT-BNB",
    "contract": "0x2257EFfa0Be8A43cDED6E339991844Dd6277f8e6",
    "oracle": "lps",
    "oracleId": "cakev2-lit-bnb",
    "tvl": 0
  },
  {
    "id": "cakev2-hard-bnb",
    "name": "Moo CakeV2 HARD-BNB",
    "contract": "0x0ED3d249E81fa29D3Bf807222e195102E5AF9241",
    "oracle": "lps",
    "oracleId": "cakev2-hard-bnb",
    "tvl": 0
  },
  {
    "id": "cakev2-ditto-bnb",
    "name": "Moo CakeV2 DITTO-BNB",
    "contract": "0x19D62B080Df4dfb9ca2c8Aa56721d06860EcD533",
    "oracle": "lps",
    "oracleId": "cakev2-ditto-bnb",
    "tvl": 0
  },
  {
    "id": "cakev2-sfp-bnb",
    "name": "Moo CakeV2 SFP-BNB",
    "contract": "0xb5b88135d363A99bF4664C4a1A51dF4ec3cC154A",
    "oracle": "lps",
    "oracleId": "cakev2-sfp-bnb",
    "tvl": 0
  },
  {
    "id": "cakev2-egld-bnb",
    "name": "Moo CakeV2 EGLD-BNB",
    "contract": "0x99e974465886676C871969aC57607DA4BF29e24a",
    "oracle": "lps",
    "oracleId": "cakev2-egld-bnb",
    "tvl": 0
  },
  {
    "id": "cakev2-wsote-bnb",
    "name": "Moo CakeV2 WSOTE-BNB",
    "contract": "0x51a159496328F5cCec192748F135eC57E326A10B",
    "oracle": "lps",
    "oracleId": "cakev2-wsote-bnb",
    "tvl": 0
  },
  {
    "id": "cakev2-front-bnb",
    "name": "Moo CakeV2 FRONT-BNB",
    "contract": "0x5C2C814107E6c0C664951bd6CF209A26eB10a98A",
    "oracle": "lps",
    "oracleId": "cakev2-front-bnb",
    "tvl": 0
  },
  {
    "id": "cakev2-btcst-bnb",
    "name": "Moo CakeV2 BTCST-BNB",
    "contract": "0x7ffb0415df0f77a6536aE228622e077D0D5D3de8",
    "oracle": "lps",
    "oracleId": "cakev2-btcst-bnb",
    "tvl": 0
  },
  {
    "id": "cakev2-ltc-bnb",
    "name": "Moo CakeV2 LTC-BNB",
    "contract": "0x5B240BB418bEcFffb6d66CdcA9dc55eCE79B3CC3",
    "oracle": "lps",
    "oracleId": "cakev2-ltc-bnb",
    "tvl": 0
  },
  {
    "id": "cakev2-dot-bnb",
    "name": "Moo CakeV2 DOT-BNB",
    "contract": "0x18B12Ec521f31EaFF5BE813c3E136C75B3B1191E",
    "oracle": "lps",
    "oracleId": "cakev2-dot-bnb",
    "tvl": 0
  },
  {
    "id": "cakev2-ada-bnb",
    "name": "Moo CakeV2 ADA-BNB",
    "contract": "0xAb09FBFcCcc033248fC8790aaF9F2450a856e177",
    "oracle": "lps",
    "oracleId": "cakev2-ada-bnb",
    "tvl": 0
  },
  {
    "id": "cakev2-swingby-bnb",
    "name": "Moo CakeV2 SWINGBY-BNB",
    "contract": "0x0Bc697E03fc1B5aF446E7ceD159195BC2f9E1b20",
    "oracle": "lps",
    "oracleId": "cakev2-swingby-bnb",
    "tvl": 0
  },
  {
    "id": "cakev2-dodo-bnb",
    "name": "Moo CakeV2 DODO-BNB",
    "contract": "0x5F92E5845661b31bB899d4121b5a20d6b87Fa2Ca",
    "oracle": "lps",
    "oracleId": "cakev2-dodo-bnb",
    "tvl": 0
  },
  {
    "id": "cakev2-zee-bnb",
    "name": "Moo CakeV2 ZEE-BNB",
    "contract": "0xfeBBCb71C2ff834960289314B629941300c621B2",
    "oracle": "lps",
    "oracleId": "cakev2-zee-bnb",
    "tvl": 0
  },
  {
    "id": "cakev2-bry-bnb",
    "name": "Moo CakeV2 BRY-BNB",
    "contract": "0xca2E81FAb1740C533A860935787ea5dB4bF65423",
    "oracle": "lps",
    "oracleId": "cakev2-bry-bnb",
    "tvl": 0
  },
  {
    "id": "cakev2-watch-bnb",
    "name": "Moo CakeV2 WATCH-BNB",
    "contract": "0x4925Ebaa523b2C2F66F980C7b8bb68207622bc3F",
    "oracle": "lps",
    "oracleId": "cakev2-watch-bnb",
    "tvl": 0
  },
  {
    "id": "cakev2-cos-bnb",
    "name": "Moo CakeV2 COS-BNB",
    "contract": "0xA648630bD3C5a5FAC65Cd60BD61964f16bc00e88",
    "oracle": "lps",
    "oracleId": "cakev2-cos-bnb",
    "tvl": 0
  },
  {
    "id": "cakev2-dusk-bnb",
    "name": "Moo CakeV2 dusk-BNB",
    "contract": "0x6346eF9D3d9fF022E18152e3E13E263A660bFDC5",
    "oracle": "lps",
    "oracleId": "cakev2-dusk-bnb",
    "tvl": 0
  },
  {
    "id": "cakev2-trade-bnb",
    "name": "Moo CakeV2 trade-BNB",
    "contract": "0x770fFB3872dfE4B872491e7517f58f9dcC55aE07",
    "oracle": "lps",
    "oracleId": "cakev2-trade-bnb",
    "tvl": 0
  },
  {
    "id": "cakev2-pcws-bnb",
    "name": "Moo CakeV2 pCWS-BNB",
    "contract": "0x15cd0fd4c1A67EADDe83654be450C0EC61769169",
    "oracle": "lps",
    "oracleId": "cakev2-pcws-bnb",
    "tvl": 0
  },
  {
    "id": "cakev2-lto-bnb",
    "name": "Moo CakeV2 LTO-BNB",
    "contract": "0xFc7423790DcEcf83a93f9D370eA589518c91cC24",
    "oracle": "lps",
    "oracleId": "cakev2-lto-bnb",
    "tvl": 0
  },
  {
    "id": "cakev2-zil-bnb",
    "name": "Moo CakeV2 ZIL-BNB",
    "contract": "0x96DbE2a8B2a98E4aF2ecf444f95c5A8d853d69a3",
    "oracle": "lps",
    "oracleId": "cakev2-zil-bnb",
    "tvl": 0
  },
  {
    "id": "cakev2-lien-bnb",
    "name": "Moo CakeV2 LIEN-BNB",
    "contract": "0x19069ED39D3E0ad756eE9DF2200B42A83D1266e4",
    "oracle": "lps",
    "oracleId": "cakev2-lien-bnb",
    "tvl": 0
  },
  {
    "id": "cakev2-swth-bnb",
    "name": "Moo CakeV2 SWTH-BNB",
    "contract": "0xE7703725e3B294Ef0691577461Ec957AD0e1fF81",
    "oracle": "lps",
    "oracleId": "cakev2-swth-bnb",
    "tvl": 0
  },
  {
    "id": "cakev2-dft-bnb",
    "name": "Moo CakeV2 DFT-BNB",
    "contract": "0xa5529E47C3086D93bB59aB99ca2B20d0Ee2EFcAe",
    "oracle": "lps",
    "oracleId": "cakev2-dft-bnb",
    "tvl": 0
  },
  {
    "id": "cakev2-arpa-bnb",
    "name": "Moo CakeV2 ARPA-BNB",
    "contract": "0x2b25fc2e80C3f4A7983306fFC72d95a553f59C9d",
    "oracle": "lps",
    "oracleId": "cakev2-arpa-bnb",
    "tvl": 0
  },
  {
    "id": "cakev2-itam-bnb",
    "name": "Moo CakeV2 ITAM-BNB",
    "contract": "0x34753f36d69d00e2112Eb99B3F7f0FE76cC35090",
    "oracle": "lps",
    "oracleId": "cakev2-itam-bnb",
    "tvl": 0
  },
  {
    "id": "cakev2-bondly-bnb",
    "name": "Moo CakeV2 BONDLY-BNB",
    "contract": "0xC452538b578226933fc5F23d6436D486964736d3",
    "oracle": "lps",
    "oracleId": "cakev2-bondly-bnb",
    "tvl": 0
  },
  {
    "id": "cakev2-oddz-bnb",
    "name": "Moo CakeV2 ODDZ-BNB",
    "contract": "0x19dA11FC81cDe70F55e673C8eec41129DAA94A20",
    "oracle": "lps",
    "oracleId": "cakev2-oddz-bnb",
    "tvl": 0
  },
  {
    "id": "cakev2-easy-bnb",
    "name": "Moo CakeV2 EASY-BNB",
    "contract": "0xB1254637809D455Fbc33b901894CbA735Fc5B4a1",
    "oracle": "lps",
    "oracleId": "cakev2-easy-bnb",
    "tvl": 0
  },
  {
    "id": "cakev2-apys-bnb",
    "name": "Moo CakeV2 APYS-BNB",
    "contract": "0x526c4f570e535B221C86557b8483A0F441b69259",
    "oracle": "lps",
    "oracleId": "cakev2-apys-bnb",
    "tvl": 0
  },
  {
    "id": "cakev2-suter-bnb",
    "name": "Moo CakeV2 SUTER-BNB",
    "contract": "0x10Db0024045cDECc16b8D6581458afa4B47c0c05",
    "oracle": "lps",
    "oracleId": "cakev2-suter-bnb",
    "tvl": 0
  },
  {
    "id": "cakev2-hzn-bnb",
    "name": "Moo CakeV2 HZN-BNB",
    "contract": "0xeae012C26290f668E29b276247E1A48f60379792",
    "oracle": "lps",
    "oracleId": "cakev2-hzn-bnb",
    "tvl": 0
  },
  {
    "id": "cakev2-alpa-bnb",
    "name": "Moo CakeV2 ALPA-BNB",
    "contract": "0x29714444254C94061215cB36C610dEED43925F71",
    "oracle": "lps",
    "oracleId": "cakev2-alpa-bnb",
    "tvl": 0
  },
  {
    "id": "cakev2-perl-bnb",
    "name": "Moo CakeV2 PERL-BNB",
    "contract": "0x2dc8683F752305659ff7F97A7CB4291B1c0Df37b",
    "oracle": "lps",
    "oracleId": "cakev2-perl-bnb",
    "tvl": 0
  },
  {
    "id": "cakev2-tlm-bnb",
    "name": "Moo CakeV2 TLM-BNB",
    "contract": "0x185647c55633A5706aAA3278132537565c925078",
    "oracle": "lps",
    "oracleId": "cakev2-tlm-bnb",
    "tvl": 0
  },
  {
    "id": "cakev2-tko-bnb",
    "name": "Moo CakeV2 TKO-BNB",
    "contract": "0xEEdDe64Af1dF1b1d023e326FD914AD5491B5c0eD",
    "oracle": "lps",
    "oracleId": "cakev2-tko-bnb",
    "tvl": 0
  },
  {
    "id": "cakev2-broobee-bnb",
    "name": "Moo CakeV2 bROOBEE-BNB",
    "contract": "0x9292dE516411Fe2eEcB9441F9FFcf2bfdDFb0956",
    "oracle": "lps",
    "oracleId": "cakev2-broobee-bnb",
    "tvl": 0
  },
  {
    "id": "cakev2-bscx-bnb",
    "name": "Moo CakeV2 BSCX-BNB",
    "contract": "0x3f8C3120f57b9552e33097B83dFDdAB1539bAd47",
    "oracle": "lps",
    "oracleId": "cakev2-bscx-bnb",
    "tvl": 0
  },
  {
    "id": "cakev2-ten-bnb",
    "name": "Moo CakeV2 TEN-BNB",
    "contract": "0xbE1F363921e4e83E308e6741B5470E38ed3cf6be",
    "oracle": "lps",
    "oracleId": "cakev2-ten-bnb",
    "tvl": 0
  },
  {
    "id": "cakev2-balbt-bnb",
    "name": "Moo CakeV2 bALBT-BNB",
    "contract": "0x32D27f7dF713DB608DfBd593041B1303E25DA2d2",
    "oracle": "lps",
    "oracleId": "cakev2-balbt-bnb",
    "tvl": 0
  },
  {
    "id": "cakev2-ctk-bnb",
    "name": "Moo CakeV2 CTK-BNB",
    "contract": "0xecdc77241C58ff04fB0Bc259EA4B6d67edD43920",
    "oracle": "lps",
    "oracleId": "cakev2-ctk-bnb",
    "tvl": 0
  },
  {
    "id": "cake-broobee-bnb",
    "name": "Moo Pancake bROOBEE-BNB",
    "contract": "0xa5F6387fB58AC5268F130bFc2d0A5e53343fB798",
    "oracle": "lps",
    "oracleId": "cake-broobee-bnb",
    "tvl": 0
  },
  {
    "id": "cake-tko-bnb",
    "name": "Moo Pancake TKO-BNB",
    "contract": "0x4B541D2D395Cb943111A2a7CA6186f9C2901BAFA",
    "oracle": "lps",
    "oracleId": "cake-tko-bnb",
    "tvl": 0
  },
  {
    "id": "cake-tlm-bnb",
    "name": "Moo Pancake TLM-BNB",
    "contract": "0x67E7cC5405429D9D7b468c836989B849b5D66543",
    "oracle": "lps",
    "oracleId": "cake-tlm-bnb",
    "tvl": 0
  },
  {
    "id": "cake-perl-bnb",
    "name": "Moo Pancake PERL-BNB",
    "contract": "0x8f4F3cF7ECbfbD68DEC61F5F022f5a6655F5E3e0",
    "oracle": "lps",
    "oracleId": "cake-perl-bnb",
    "tvl": 0
  },
  {
    "id": "cake-alpa-bnb",
    "name": "Moo Pancake ALPA-BNB",
    "contract": "0x6ffFA724b231610e6C99b3F41b26c4aBF94F05F8",
    "oracle": "lps",
    "oracleId": "cake-alpa-bnb",
    "tvl": 0
  },
  {
    "id": "cake-hzn-bnb",
    "name": "Moo Pancake HZN-BNB",
    "contract": "0x5Ed95BbE1743370f42657e7D8f8E02b4055145EF",
    "oracle": "lps",
    "oracleId": "cake-hzn-bnb",
    "tvl": 0
  },
  {
    "id": "cake-suter-bnb",
    "name": "Moo Pancake SUTER-BNB",
    "contract": "0x3d5e4f52fC9c4c7F787b340b7E095b81B1E4458e",
    "oracle": "lps",
    "oracleId": "cake-suter-bnb",
    "tvl": 0
  },
  {
    "id": "banana-ada-eth",
    "name": "Moo Ape ADA-ETH",
    "contract": "0xd6D138fb65c2a68E728D70EfbAA54c794B73B6A0",
    "oracle": "lps",
    "oracleId": "banana-ada-eth",
    "tvl": 0
  },
  {
    "id": "banana-iota-bnb",
    "name": "Moo Ape IOTA-BNB",
    "contract": "0x5705Ca9E59485E77240a32AAd50a64bB72996e02",
    "oracle": "lps",
    "oracleId": "banana-iota-bnb",
    "tvl": 0
  },
  {
    "id": "banana-bat-bnb",
    "name": "Moo Ape BAT-BNB",
    "contract": "0xec10AaC4A445d28Eebd50F908cfc69816C8E9d7d",
    "oracle": "lps",
    "oracleId": "banana-bat-bnb",
    "tvl": 0
  },
  {
    "id": "bunny-bunny",
    "name": "Moo Bunny",
    "contract": "0x7f56672fCB5D1d1760511803A0a54c4d1e911dFD",
    "oracle": "coingecko",
    "oracleId": "pancake-bunny",
    "tvl": 0
  },
  {
    "id": "ellipsis-renbtc",
    "name": "Moo Ellipsis renBTC",
    "contract": "0x24AE9e5424575690aCab61a384B6A76d69F4f89c",
    "oracle": "lps",
    "oracleId": "ellipsis-renbtc",
    "tvl": 0
  },
  {
    "id": "ellipsis-fusdt-3eps",
    "name": "Moo Ellipsis fUSDT",
    "contract": "0x8D3B7a0b20d490cbDACC2c555c05b7132B856e4b",
    "oracle": "lps",
    "oracleId": "ellipsis-fusdt-3eps",
    "tvl": 0
  },
  {
    "id": "lava-lava",
    "name": "Moo Lava LAVA",
    "contract": "0xCd22A841e82fdd42FCFFF44ED689fDf6f6ECDEF9",
    "oracle": "lps",
    "oracleId": "lava-lava",
    "tvl": 0
  },
  {
    "id": "auto-eth-beth",
    "name": "Moo AutoMdex BETH-ETH",
    "contract": "0xad777a366D5aD4A728A03C2CC61a3c3Ea8935BBB",
    "oracle": "lps",
    "oracleId": "auto-eth-beth",
    "tvl": 0
  },
  {
    "id": "auto-eth-usdt",
    "name": "Moo AutoMdex ETH-USDT",
    "contract": "0x68c39886eA459b4a59758F1e94c3d20C93d47133",
    "oracle": "lps",
    "oracleId": "auto-eth-usdt",
    "tvl": 0
  },
  {
    "id": "auto-btcb-usdt",
    "name": "Moo AutoMdex BTCB-USDT",
    "contract": "0xE5e79043eC57b12F2d15d4a230ED9C7d732Ed93A",
    "oracle": "lps",
    "oracleId": "auto-btcb-usdt",
    "tvl": 0
  },
  {
    "id": "auto-btcb-eth",
    "name": "Moo AutoMdex BTCB-ETH",
    "contract": "0x31e77776b924Cd5f0E624771C9B3d2bD6B9c919E",
    "oracle": "lps",
    "oracleId": "auto-btcb-eth",
    "tvl": 0
  },
  {
    "id": "auto-usdt-busd",
    "name": "Moo AutoMdex USDT-BUSD",
    "contract": "0x17720F863DA01Bc9e266e4eE872E3c98fA1FeAA8",
    "oracle": "lps",
    "oracleId": "auto-usdt-busd",
    "tvl": 0
  },
  {
    "id": "lava-lava-wht",
    "name": "Moo Lava LAVA-WHT",
    "contract": "0xD35ca4abBA932D6d94A3eEe73CaD1F6684cB95Ae",
    "oracle": "lps",
    "oracleId": "lava-lava-wht",
    "tvl": 0
  },
  {
    "id": "lava-lava-usdt",
    "name": "Moo Lava LAVA-USDT",
    "contract": "0xc44d493B6219A7f5C286724b74c158CEBd7fB6f7",
    "oracle": "lps",
    "oracleId": "lava-lava-usdt",
    "tvl": 0
  },
  {
    "id": "mash-mash-busd",
    "name": "Moo Mash MASH-BUSD",
    "contract": "0x8D6130b05c59bf8dCCde1921D40979750f5685E7",
    "oracle": "lps",
    "oracleId": "mash-mash-busd",
    "tvl": 0
  },
  {
    "id": "mash-mash-bnb",
    "name": "Moo Mash MASH-BNB",
    "contract": "0x45e13311ee99f040bF9a1207eb864Aae5AEa9119",
    "oracle": "lps",
    "oracleId": "mash-mash-bnb",
    "tvl": 0
  },
  {
    "id": "mash-mash",
    "name": "Moo Mash MASH",
    "contract": "0xE76381E4fd8C4492C2e61000D123AE2Ca3BDa41C",
    "oracle": "tokens",
    "oracleId": "MASH",
    "tvl": 0
  },
  {
    "id": "palm-palm",
    "name": "Moo Palm PALM",
    "contract": "0xFAE7E8b7AB3bd583dEa936E829F1132909A6C6cD",
    "oracle": "tokens",
    "oracleId": "PALM",
    "tvl": 0
  },
  {
    "id": "mdex-mdx-busd",
    "name": "Moo Mdex MDX-BUSD",
    "contract": "0x38507dAEe5F1E6c397d1767B5202931f12feef74",
    "oracle": "lps",
    "oracleId": "mdex-bsc-mdx-busd",
    "tvl": 0
  },
  {
    "id": "banana-bifi-bnb",
    "name": "Moo Ape BIFI-BNB",
    "contract": "0x6ebA4A31c46937B42E66f44a0A1165a08495a38F",
    "oracle": "lps",
    "oracleId": "banana-bifi-bnb",
    "tvl": 0
  },
  {
    "id": "cake-hoo-busd",
    "name": "Moo Pancake HOO-BUSD",
    "contract": "0x9C21d39c1e790A966c81EBf5Db4FE5e8C564d1bF",
    "oracle": "lps",
    "oracleId": "cake-hoo-busd",
    "tvl": 0
  },
  {
    "id": "cake-easy-bnb",
    "name": "Moo Pancake EASY-BNB",
    "contract": "0xF107C61f6c49e8650f080454807279D1672f9a5A",
    "oracle": "lps",
    "oracleId": "cake-easy-bnb",
    "tvl": 0
  },
  {
    "id": "cake-oddz-bnb",
    "name": "Moo Pancake ODDZ-BNB",
    "contract": "0xcAdC68d5834898D54929E694eD19e833e0117694",
    "oracle": "lps",
    "oracleId": "cake-oddz-bnb",
    "tvl": 0
  },
  {
    "id": "cake-apys-bnb",
    "name": "Moo Pancake APYS-BNB",
    "contract": "0xc3991d99a73eD1Fd9d28cd4623DD72732745963b",
    "oracle": "lps",
    "oracleId": "cake-apys-bnb",
    "tvl": 0
  },
  {
    "id": "cake-bondly-bnb",
    "name": "Moo Pancake BONDLY-BNB",
    "contract": "0x3a8fC02909CAC1a317e95d9e2717977Fc52ef36a",
    "oracle": "lps",
    "oracleId": "cake-bondly-bnb",
    "tvl": 0
  },
  {
    "id": "cake-itam-bnb",
    "name": "Moo Pancake ITAM-BNB",
    "contract": "0x4dD62Fc76fD57175151777e845dfe9E981b87aE7",
    "oracle": "lps",
    "oracleId": "cake-itam-bnb",
    "tvl": 0
  },
  {
    "id": "cake-arpa-bnb",
    "name": "Moo Pancake ARPA-BNB",
    "contract": "0x6E1D34Bac5d49E9b488D8eadFCB632953263F2eA",
    "oracle": "lps",
    "oracleId": "cake-arpa-bnb",
    "tvl": 0
  },
  {
    "id": "auto-adav2",
    "name": "Moo Auto ADAv2",
    "contract": "0x8Ba14664DFae93bb175296CD43eB52a23Ba576f5",
    "oracle": "tokens",
    "oracleId": "ADA",
    "tvl": 0
  },
  {
    "id": "auto-sxpv2",
    "name": "Moo Auto SXPv2",
    "contract": "0xbB7Ed513e421ad454191790199E4731757545793",
    "oracle": "tokens",
    "oracleId": "SXP",
    "tvl": 0
  },
  {
    "id": "mdex-uni",
    "name": "Moo Mdex UNI",
    "contract": "0xC57869A0bDeF07bf4E9Ffdd598Ffc235248987d4",
    "oracle": "tokens",
    "oracleId": "UNI",
    "tvl": 0
  },
  {
    "id": "mdex-xvs",
    "name": "Moo Mdex XVS",
    "contract": "0x93aBCe226ac5082aD8702681354C48E739eEFDd5",
    "oracle": "tokens",
    "oracleId": "XVS",
    "tvl": 0
  },
  {
    "id": "auto-ethv2",
    "name": "Moo Auto ETHv2",
    "contract": "0x0F47eaae1EC5fD11067455210c494a7828024524",
    "oracle": "tokens",
    "oracleId": "ETH",
    "tvl": 0
  },
  {
    "id": "auto-btcv2",
    "name": "Moo Auto BTCv2",
    "contract": "0x0845813938515FE56730c124Ab8CA2DF58B01463",
    "oracle": "tokens",
    "oracleId": "BTCB",
    "tvl": 0
  },
  {
    "id": "auto-usdcv2",
    "name": "Moo Auto USDCv2",
    "contract": "0x5d931BBcD7010935103AC1FDb8B43625A7CB67A4",
    "oracle": "tokens",
    "oracleId": "USDC",
    "tvl": 0
  },
  {
    "id": "auto-usdtv2",
    "name": "Moo Auto USDTv2",
    "contract": "0xb0C71ae9a71bbf03BE6F33A29a71C485472f5a1F",
    "oracle": "tokens",
    "oracleId": "USDT",
    "tvl": 0
  },
  {
    "id": "mdex-sushi",
    "name": "Moo Mdex SUSHI",
    "contract": "0xC098389D4d329D4B5970dC8a1bD78Eba9DDee974",
    "oracle": "tokens",
    "oracleId": "SUSHI",
    "tvl": 0
  },
  {
    "id": "mdex-inj",
    "name": "Moo Mdex INJ",
    "contract": "0x5212d0e82CBAD96541454E5227f273Abff986F78",
    "oracle": "tokens",
    "oracleId": "INJ",
    "tvl": 0
  },
  {
    "id": "auto-busdv2",
    "name": "Moo Auto BUSDv2",
    "contract": "0x4533B96E7737D2158a0DFf9a3a2A97f4419ef646",
    "oracle": "tokens",
    "oracleId": "BUSD",
    "tvl": 0
  },
  {
    "id": "mdex-eth-usdt",
    "name": "Moo Mdex ETH-USDT",
    "contract": "0x2C74A61556AfF02Be19B3d7a746ba75A38210fd3",
    "oracle": "lps",
    "oracleId": "mdex-bsc-eth-usdt",
    "tvl": 0
  },
  {
    "id": "mdex-mdx-bnb",
    "name": "Moo Mdex MDX-BNB",
    "contract": "0x31e2d52A04FEb223109506E4c6f195C0cF16b98A",
    "oracle": "lps",
    "oracleId": "mdex-bsc-mdx-bnb",
    "tvl": 0
  },
  {
    "id": "typh-typh-bnb",
    "name": "Moo Typh TYPH-BNB",
    "contract": "0xFC5C3411d4415E4fDff8f842F1Ae109350e61249",
    "oracle": "lps",
    "oracleId": "typh-typh-bnb",
    "tvl": 0
  },
  {
    "id": "biti-biti-bnb",
    "name": "Moo Biti BITI-BNB",
    "contract": "0x554a710F4b5A354C991da0F19CC4D14E94493da1",
    "oracle": "lps",
    "oracleId": "biti-biti-bnb",
    "tvl": 0
  },
  {
    "id": "swamp-swamp",
    "name": "Moo Swampy SWAMP",
    "contract": "0x06C9e0b65ff4e02940c5b0f50b27D799622b2b39",
    "oracle": "tokens",
    "oracleId": "SWAMP",
    "tvl": 0
  },
  {
    "id": "olive-olive-avax",
    "name": "Moo Olive OLIVE-AVAX",
    "contract": "0x9Bb9B11917e7bC3528B6048E9B01cD5E302bb27B",
    "oracle": "lps",
    "oracleId": "olive-olive-avax",
    "tvl": 0
  },
  {
    "id": "olive-olive-usdt",
    "name": "Moo Olive OLIVE-USDT",
    "contract": "0xBdA8bC79705BC60226adCA2766e94Eb5512949a3",
    "oracle": "lps",
    "oracleId": "olive-olive-usdt",
    "tvl": 0
  },
  {
    "id": "swamp-cake",
    "name": "Moo Swampy CAKE",
    "contract": "0x4d1A2b3119895d887b87509693338b86730bCE06",
    "oracle": "tokens",
    "oracleId": "Cake",
    "tvl": 0
  },
  {
    "id": "palm-palm-busd",
    "name": "Moo Palm PALM-BUSD",
    "contract": "0x017443Dfc7A70A9d4D5cbCb966E95222955A6a7d",
    "oracle": "lps",
    "oracleId": "palm-palm-busd",
    "tvl": 0
  },
  {
    "id": "palm-palm-bnb",
    "name": "Moo Palm PALM-BNB",
    "contract": "0xA85D1879E78C1875479635fda2daD25C9743dc39",
    "oracle": "lps",
    "oracleId": "palm-palm-bnb",
    "tvl": 0
  },
  {
    "id": "snob-3pool",
    "name": "Moo Snob 3Pool",
    "contract": "0x0a350c62f4b8C7dA93fBca469e53a182b5BBD044",
    "oracle": "tokens",
    "oracleId": "snob-3pools",
    "tvl": 0
  },
  {
    "id": "swamp-bifi-bnb",
    "name": "Moo Swampy BIFI-BNB",
    "contract": "0x56Ba15eCA5FB30b13FCaD7392c82811a5Ce98e4d",
    "oracle": "lps",
    "oracleId": "cake-bifi-bnb",
    "tvl": 0
  },
  {
    "id": "swamp-cake-bnb",
    "name": "Moo Swampy CAKE-BNB",
    "contract": "0xe75E9Cc79c2d1dAa00f30991FBB413C8d4a86537",
    "oracle": "lps",
    "oracleId": "cake-cake-bnb",
    "tvl": 0
  },
  {
    "id": "bingo-sbgo-busd",
    "name": "Moo Bingo SBGO-BUSD",
    "contract": "0x7d65a619e696cE8e7020C6Af3Aa9f75542BD6a11",
    "oracle": "lps",
    "oracleId": "bingo-sbgo-busd",
    "tvl": 0
  },
  {
    "id": "bingo-bgo-busd",
    "name": "Moo Bingo BGO-BUSD",
    "contract": "0xa61B7B10B2694E1c283b41be3E55A31a29187290",
    "oracle": "lps",
    "oracleId": "bingo-bgo-busd",
    "tvl": 0
  },
  {
    "id": "swamp-swamp-busd",
    "name": "Moo Swampy SWAMP-BUSD",
    "contract": "0x4a759386cacb60A714275F97AbA9b555d91001c9",
    "oracle": "lps",
    "oracleId": "swamp-swamp-busd",
    "tvl": 0
  },
  {
    "id": "swamp-swamp-bnb",
    "name": "Moo Swampy SWAMP-BNB",
    "contract": "0xb500cd497dD53e8ee889c2553B9Ea82326f21bA9",
    "oracle": "lps",
    "oracleId": "swamp-swamp-bnb",
    "tvl": 0
  },
  {
    "id": "cake-lien-bnb",
    "name": "Moo Cake LIEN-BNB",
    "contract": "0x5157821D6FB7046e7081F6c2aa559cb379200a64",
    "oracle": "lps",
    "oracleId": "cake-lien-bnb",
    "tvl": 0
  },
  {
    "id": "cake-swth-bnb",
    "name": "Moo Cake SWTH-BNB",
    "contract": "0x2A3166a20a88B04282C17de6cCE1eEd032314f96",
    "oracle": "lps",
    "oracleId": "cake-swth-bnb",
    "tvl": 0
  },
  {
    "id": "cake-dft-bnb",
    "name": "Moo Cake DFT-BNB",
    "contract": "0x1f945e77280653549aA1D36f24620A06Bc64e712",
    "oracle": "lps",
    "oracleId": "cake-dft-bnb",
    "tvl": 0
  },
  {
    "id": "cake-dego-bnb",
    "name": "Moo Cake DEGO-BNB",
    "contract": "0x669bDA1beB430D7a29fDE2dB847E071344266748",
    "oracle": "lps",
    "oracleId": "cake-dego-bnb",
    "tvl": 0
  },
  {
    "id": "tndr-tndr-busd",
    "name": "Moo Tndr TNDR-BUSD",
    "contract": "0x94Df3D9d2B7594AAa9D633e88bcF8195BA07819A",
    "oracle": "lps",
    "oracleId": "tndr-tndr-busd",
    "tvl": 0
  },
  {
    "id": "tndr-tndr-bnb",
    "name": "Moo Tndr TNDR-BNB",
    "contract": "0x8BdBc15aE5EbcaA00a27221D5A45469733F147F6",
    "oracle": "lps",
    "oracleId": "tndr-tndr-bnb",
    "tvl": 0
  },
  {
    "id": "cake-dego-bnb",
    "name": "Moo Cake DEGO-BNB",
    "contract": "0x669bDA1beB430D7a29fDE2dB847E071344266748",
    "oracle": "lps",
    "oracleId": "cake-dego-bnb",
    "tvl": 0
  },
  {
    "id": "cake-gum-bnb",
    "name": "Moo Cake GUM-BNB",
    "contract": "0xd689d9C73c01C68b8c0fD0954Cf13E59aC953B66",
    "oracle": "lps",
    "oracleId": "cake-gum-bnb",
    "tvl": 0
  },
  {
    "id": "swirl-swirl-bnb",
    "name": "Moo Swirl SWIRL-BNB",
    "contract": "0x2BE1cB6bc19E4592Beab28DcCfB993E4ad7A43aF",
    "oracle": "lps",
    "oracleId": "swirl-swirl-bnb",
    "tvl": 0
  },
  {
    "id": "cake-mir-ust",
    "name": "Moo Cake MIR-UST",
    "contract": "0x8B3898642BC30b0aEF072BA3E43b427a4A2015D8",
    "oracle": "lps",
    "oracleId": "cake-mir-ust",
    "tvl": 0
  },
  {
    "id": "cake-pbtc-bnb",
    "name": "Moo Cake pBTC-BNB",
    "contract": "0x1733Ff33036C7D785d0eACDB53138a9Aff8387De",
    "oracle": "lps",
    "oracleId": "cake-pbtc-bnb",
    "tvl": 0
  },
  {
    "id": "zefi-zefi-busd",
    "name": "Moo Zefi ZEFI-BUSD",
    "contract": "0x8152cd7b2EA135022a5E0baF625CB655302F2E7b",
    "oracle": "lps",
    "oracleId": "zefi-zefi-busd",
    "tvl": 0
  },
  {
    "id": "zefi-zefi-bnb",
    "name": "Moo Zefi ZEFI-BNB",
    "contract": "0xc9f7337E2c638C48dd7dcF506535e8fEb0c3c786",
    "oracle": "lps",
    "oracleId": "zefi-zefi-bnb",
    "tvl": 0
  },
  {
    "id": "cake-bscx-bnb",
    "name": "Moo Pancake BSCX-BNB",
    "contract": "0xb5f0ff997bec850b11792ed07b2b5abdea869b84",
    "oracle": "lps",
    "oracleId": "cake-bscx-bnb",
    "tvl": 0
  },
  {
    "id": "cafe-brew-busd",
    "name": "Moo Cafe BREW-BUSD",
    "contract": "0x10120b5550214ab9451b9b00e4f78e82c02d6482",
    "oracle": "lps",
    "oracleId": "cafe-brew-busd",
    "tvl": 0
  },
  {
    "id": "crow-crow-bnb",
    "name": "Moo Crow CROW-BNB",
    "contract": "0xbd701bc24485ebfd3680285fb152509637ab8ad4",
    "oracle": "lps",
    "oracleId": "crow-crow-bnb",
    "tvl": 0
  },
  {
    "id": "cake-dai-busd",
    "name": "Moo Pancake DAI-BUSD",
    "contract": "0xE372825C7b436244Cd5fA79cAa16e4Cc3091D4B0",
    "oracle": "lps",
    "oracleId": "cake-dai-busd",
    "tvl": 0
  },
  {
    "id": "cake-usdc-busd",
    "name": "Moo Pancake USDC-BUSD",
    "contract": "0x0666bDF7187307890D2ACF092493cCEA51A8CD0b",
    "oracle": "lps",
    "oracleId": "cake-usdc-busd",
    "tvl": 0
  },
  {
    "id": "cake-lina-busd",
    "name": "Moo Pancake LINA-BUSD",
    "contract": "0x310DF4c1DD93337A165AeF8e3d45A770CaaDe3b6",
    "oracle": "lps",
    "oracleId": "cake-lina-busd",
    "tvl": 0
  },
  {
    "id": "cake-iotx-busd",
    "name": "Moo Pancake IOTX-BUSD",
    "contract": "0x8a27f380626CAc25DF8D3Ea50Ed1fd7Db882e653",
    "oracle": "lps",
    "oracleId": "cake-iotx-busd",
    "tvl": 0
  },
  {
    "id": "cake-bopen-bnb",
    "name": "Moo Pancake BOPEN-BNB",
    "contract": "0x847c5748A280d800690F7D3A62574603b57Cd0b7",
    "oracle": "lps",
    "oracleId": "cake-bopen-bnb",
    "tvl": 0
  },
  {
    "id": "cake-bor-bnb",
    "name": "Moo Pancake BOR-BNB",
    "contract": "0x2EA1175f7189BeAdd6D8A7687B0a311C6785a7a3",
    "oracle": "lps",
    "oracleId": "cake-bor-bnb",
    "tvl": 0
  },
  {
    "id": "cake-bmxx-bnb",
    "name": "Moo Pancake BMXX-BNB",
    "contract": "0xE7DCEFacf1c9c523c1ccCc3Fc1Ae3EB654a4e805",
    "oracle": "lps",
    "oracleId": "cake-bmxx-bnb",
    "tvl": 0
  },
  {
    "id": "cake-xmark-busd",
    "name": "Moo Pancake XMARK-BUSD",
    "contract": "0x9De53755e913913dEcA7360a19C0634F2214FB6d",
    "oracle": "lps",
    "oracleId": "cake-xmark-busd",
    "tvl": 0
  },
  {
    "id": "hps-hps-bnb",
    "name": "Moo Billion HPS-BNB",
    "contract": "0x17cB1Ddb71ca34958e54f8152f0913C25bC50DF6",
    "oracle": "lps",
    "oracleId": "hps-hps-bnb",
    "tvl": 0
  },
  {
    "id": "hps-hps",
    "name": "Moo Billion HPS",
    "contract": "0xAC8E64BE515fAe8c6026fb22954d4D1375938Bb5",
    "oracle": "tokens",
    "oracleId": "HPS",
    "tvl": 0
  },
  {
    "id": "1inch-1inch",
    "name": "Moo 1INCH 1INCH",
    "contract": "0xBa53AF4C2f1649F82e8070FB306DDBF2771A1950",
    "oracle": "tokens",
    "oracleId": "1INCH",
    "tvl": 0
  },
  {
    "id": "alpaca-salpaca",
    "name": "Moo Alpaca sALPACA",
    "contract": "0xCd1C6adca69071F61EfE5aaa0BB63cA3419D5088",
    "oracle": "tokens",
    "oracleId": "ALPACA",
    "tvl": 0
  },
  {
    "id": "ellipsis-3eps",
    "name": "Moo Ellipsis 3Pool",
    "contract": "0xE563c046147b4dF98bfCD3d00Dc54511F0c3b752",
    "oracle": "lps",
    "oracleId": "ellipsis-3eps",
    "tvl": 0
  },
  {
    "id": "ellipsis-eps-bnb",
    "name": "Moo Ellipsis EPS-BNB",
    "contract": "0xD467af8C117AcaF7B2725a6d35Dc5A471A683055",
    "oracle": "lps",
    "oracleId": "ellipsis-eps-bnb",
    "tvl": 0
  },
  {
    "id": "naut-naut-bnb",
    "name": "Moo Naut NAUT-BNB",
    "contract": "0x693402b80b073b872589433e6fa1b08665E12025",
    "oracle": "lps",
    "oracleId": "naut-naut-bnb",
    "tvl": 0
  },
  {
    "id": "alpaca-alpaca-bnb",
    "name": "Moo Alpaca ALPACA-BNB",
    "contract": "0xB4CF4b0d79AF3A5627D5595483e0df9620B7d236",
    "oracle": "lps",
    "oracleId": "alpaca-alpaca-bnb",
    "tvl": 0
  },
  {
    "id": "cake-zil-bnb",
    "name": "Moo Pancake ZIL-BNB",
    "contract": "0xdFD00D26f698d036EA26900614793829D119C0Ca",
    "oracle": "lps",
    "oracleId": "cake-zil-bnb",
    "tvl": 0
  },
  {
    "id": "cake-pcws-bnb",
    "name": "Moo Pancake pCWS-BNB",
    "contract": "0x80736F3dd7B2c17ea08C452D3140a7daa461f187",
    "oracle": "lps",
    "oracleId": "cake-pcws-bnb",
    "tvl": 0
  },
  {
    "id": "cake-lto-bnb",
    "name": "Moo Pancake LTO-BNB",
    "contract": "0x37A36B817f372A9F1bDb2Ee59bA1D2c599B2AE77",
    "oracle": "lps",
    "oracleId": "cake-lto-bnb",
    "tvl": 0
  },
  {
    "id": "cake-trade-bnb",
    "name": "Moo Pancake TRADE-BNB",
    "contract": "0x3F3601229F6fE7D9f3FA8554f0C3Ca4CaE8043B4",
    "oracle": "lps",
    "oracleId": "cake-trade-bnb",
    "tvl": 0
  },
  {
    "id": "space-space-busd",
    "name": "Moo Space SPACE-BUSD",
    "contract": "0xd71A3edcdAe126a30960df40CB5247d87980Bf08",
    "oracle": "lps",
    "oracleId": "space-space-busd",
    "tvl": 0
  },
  {
    "id": "space-space-bnb",
    "name": "Moo Space SPACE-BNB",
    "contract": "0xbC943C4C00E837e65Cf76BcD8Df8C365FB44Dd6f",
    "oracle": "lps",
    "oracleId": "space-space-bnb",
    "tvl": 0
  },
  {
    "id": "cake-bbadger-btcb",
    "name": "Moo Pancake BADGER-BTCB",
    "contract": "0x9fBa2fc7505CE6801ADCF23146310187CecfcE47",
    "oracle": "lps",
    "oracleId": "cake-bbadger-btcb",
    "tvl": 0
  },
  {
    "id": "cake-bdigg-btcb",
    "name": "Moo Pancake bDIGG-BTCB",
    "contract": "0x2c1a0950aC426f920f260C9647BCD3AFD0482f4e",
    "oracle": "lps",
    "oracleId": "cake-bdigg-btcb",
    "tvl": 0
  },
  {
    "id": "jul-twt-bnb",
    "name": "Moo Jul TWT-BNB",
    "contract": "0x7091E04422d1D9Be48C211cf2F818a7E88EFd736",
    "oracle": "lps",
    "oracleId": "jul-twt-bnb",
    "tvl": 0
  },
  {
    "id": "jul-vidt-bnb",
    "name": "Moo Jul VIDT-BNB",
    "contract": "0x621Ab9A2EF4256A43dEFeB37F0a1eACb276BbF97",
    "oracle": "lps",
    "oracleId": "jul-vidt-bnb",
    "tvl": 0
  },
  {
    "id": "pumpy-pmp-bnb",
    "name": "Moo Pumpy PMP-BNB",
    "contract": "0xE929d65cBf543cC3cA6b18Fe7872fccC6abBf480",
    "oracle": "lps",
    "oracleId": "pumpy-pmp-bnb",
    "tvl": 0
  },
  {
    "id": "com-png-avax",
    "name": "Moo Complus PNG-AVAX",
    "contract": "0x7076a33b6525132fF77F0FeE2daB2a1e79688DA0",
    "oracle": "lps",
    "oracleId": "com-png-avax",
    "tvl": 0
  },
  {
    "id": "com-eth-avax",
    "name": "Moo Complus ETH-AVAX",
    "contract": "0x0c89Ca08b6831e6b81f9f969F37A966a2C44d3d1",
    "oracle": "lps",
    "oracleId": "com-eth-avax",
    "tvl": 0
  },
  {
    "id": "com-usdt-avax",
    "name": "Moo Complus USDT-AVAX",
    "contract": "0x14d07853560436aEe38BE12DD66d944B07D5E59F",
    "oracle": "lps",
    "oracleId": "com-usdt-avax",
    "tvl": 0
  },
  {
    "id": "blizzard-xblzd-bnb",
    "name": "Moo Blizzard xBLZD-BNB",
    "contract": "0xF7E3273930D8ffdb967BD5B4afe67aa195DF7347",
    "oracle": "lps",
    "oracleId": "blizzard-xblzd-bnb",
    "tvl": 0
  },
  {
    "id": "blizzard-xblzd-busd",
    "name": "Moo Blizzard xBLZD-BUSD",
    "contract": "0xE4012400f60ffae2584F9D9Ee61Ca65B31A24c7F",
    "oracle": "lps",
    "oracleId": "blizzard-xblzd-busd",
    "tvl": 0
  },
  {
    "id": "blizzard-xblzd",
    "name": "Moo Blizzard xBLZD",
    "contract": "0xf69bA3131029173Ca97aa43400B10689f5C23f59",
    "oracle": "tokens",
    "oracleId": "xBLZD",
    "tvl": 0
  },
  {
    "id": "com-com-bnb",
    "name": "Moo Complus COM-BNB",
    "contract": "0x0DA3EB14c8d07a87A366D029d7f2341Ac0eca775",
    "oracle": "lps",
    "oracleId": "com-com-bnb",
    "tvl": 0
  },
  {
    "id": "snob-snob-avax",
    "name": "Moo Snowball SNOB-AVAX",
    "contract": "0x114c5f7f42fB75b7960aa3e4c327f53288360F58",
    "oracle": "lps",
    "oracleId": "snob-snob-avax",
    "tvl": 0
  },
  {
    "id": "complus-dai-avax",
    "name": "Moo Complus DAI-AVAX",
    "contract": "0xB5F0fF997BEc850b11792ed07b2B5AbDEa869B84",
    "oracle": "lps",
    "oracleId": "complus-dai-avax",
    "tvl": 0
  },
  {
    "id": "complus-com-avax",
    "name": "Moo Complus COM-AVAX",
    "contract": "0xA43d8f6Db69610C8260B953658553cabF01D77c6",
    "oracle": "lps",
    "oracleId": "complus-com-avax",
    "tvl": 0
  },
  {
    "id": "cake-dusk-bnb",
    "name": "Moo Pancake DUSK-BNB",
    "contract": "0x4BeE93b29e1b3fd90bb3e6EdE9539Fe92E9836Cd",
    "oracle": "lps",
    "oracleId": "cake-dusk-bnb",
    "tvl": 0
  },
  {
    "id": "cake-cos-bnb",
    "name": "Moo Pancake COS-BNB",
    "contract": "0x61B51dc9AEb46403628930ef5F527168941E639b",
    "oracle": "lps",
    "oracleId": "cake-cos-bnb",
    "tvl": 0
  },
  {
    "id": "cake-txl-busd",
    "name": "Moo Pancake TXL-BUSD",
    "contract": "0x8AA0635A4719e665A08BaDe38b13F4a6d278165A",
    "oracle": "lps",
    "oracleId": "cake-txl-busd",
    "tvl": 0
  },
  {
    "id": "png-wbtc-avax",
    "name": "Moo Pangolin WBTC-AVAX",
    "contract": "0xd5ab3Fac6200B0D8e8d76daED62793026118A78c",
    "oracle": "lps",
    "oracleId": "png-wbtc-avax",
    "tvl": 0
  },
  {
    "id": "png-sushi-avax",
    "name": "Moo Pangolin SUSHI-AVAX",
    "contract": "0x3094Ab4Af54f5208B867125B5CCeCc94Bc17cbB6",
    "oracle": "lps",
    "oracleId": "png-sushi-avax",
    "tvl": 0
  },
  {
    "id": "png-link-avax",
    "name": "Moo Pangolin LINK-AVAX",
    "contract": "0x6571052b2FB67DF6DD003ED6ed371098A030Eb0d",
    "oracle": "lps",
    "oracleId": "png-link-avax",
    "tvl": 0
  },
  {
    "id": "png-uni-avax",
    "name": "Moo Pangolin UNI-AVAX",
    "contract": "0x17657955D954bD7F7315C388D7099af7B0b851FA",
    "oracle": "lps",
    "oracleId": "png-uni-avax",
    "tvl": 0
  },
  {
    "id": "png-usdt-png",
    "name": "Moo Pangolin USDT-PNG",
    "contract": "0x044e87f30bd9bD961c04028aC69155493E1b9eD0",
    "oracle": "lps",
    "oracleId": "png-usdt-png",
    "tvl": 0
  },
  {
    "id": "squirrel-nuts",
    "name": "Moo Squirrel NUTS",
    "contract": "0x2D40beB0122aBcAD0E6b49934d47adac6Dddd97B",
    "oracle": "tokens",
    "oracleId": "NUTS",
    "tvl": 0
  },
  {
    "id": "squirrel-nuts-bnb",
    "name": "Moo Squirrel NUTS-BNB",
    "contract": "0xB1C9A27394dBa451Bfc4a5dce8Fc829f8a3E9278",
    "oracle": "lps",
    "oracleId": "squirrel-nuts-bnb",
    "tvl": 0
  },
  {
    "id": "cake-bifi-bnb",
    "name": "Moo Pancake BIFI-BNB",
    "contract": "0x3B5332A476AbCdb80Cde6645e9e5563435e97772",
    "oracle": "lps",
    "oracleId": "cake-bifi-bnb",
    "tvl": 0
  },
  {
    "id": "bakery-bat-bake",
    "name": "Moo Bakery BAT-BAKE",
    "contract": "0x92E586d7dB14483C103c2e0FE6A596F8b55DA752",
    "oracle": "lps",
    "oracleId": "bakery-bat-bake",
    "tvl": 0
  },
  {
    "id": "mdex-eth-wht",
    "name": "Moo Mdex ETH-WHT",
    "contract": "0x07AD2C13a0D735FA4F8788DC0B6355AaaB2f3407",
    "oracle": "lps",
    "oracleId": "mdex-eth-wht",
    "tvl": 0
  },
  {
    "id": "mdex-hbtc-wht",
    "name": "Moo Mdex HBTC-WHT",
    "contract": "0xFDafEA4529d609901E6E6CC65b3e2C1C822e223d",
    "oracle": "lps",
    "oracleId": "mdex-hbtc-wht",
    "tvl": 0
  },
  {
    "id": "mdex-uni-usdt",
    "name": "Moo Mdex UNI-USDT",
    "contract": "0xC422261EdC5dB679CAd9BC403e886351De540e77",
    "oracle": "lps",
    "oracleId": "mdex-uni-usd",
    "tvl": 0
  },
  {
    "id": "mdex-yfi-usdt",
    "name": "Moo Mdex YFI-USDT",
    "contract": "0xbF7421bd2f79643a671b70d1DDE57D452C110CF8",
    "oracle": "lps",
    "oracleId": "mdex-yfi-usd",
    "tvl": 0
  },
  {
    "id": "mdex-bal-usdt",
    "name": "Moo Mdex BAL-USDT",
    "contract": "0x666c0b9D37A20235C232081C1C6B2edc70ecC7F3",
    "oracle": "lps",
    "oracleId": "mdex-bal-usd",
    "tvl": 0
  },
  {
    "id": "mdex-link-usdt",
    "name": "Moo Mdex LINK-USDT",
    "contract": "0x044e87f30bd9bD961c04028aC69155493E1b9eD0",
    "oracle": "lps",
    "oracleId": "mdex-link-usd",
    "tvl": 0
  },
  {
    "id": "mdex-snx-usdt",
    "name": "Moo Mdex SNX-USDT",
    "contract": "0x8B1Ca7f3F0838dCd23DA8CFe223eA313739193cb",
    "oracle": "lps",
    "oracleId": "mdex-snx-usd",
    "tvl": 0
  },
  {
    "id": "mdex-aave-usdt",
    "name": "Moo Mdex AAVE-USDT",
    "contract": "0x6169551074826724CAcd8Deb452BF133403c2036",
    "oracle": "lps",
    "oracleId": "mdex-aave-usd",
    "tvl": 0
  },
  {
    "id": "mdex-lhb-usdt",
    "name": "Moo Mdex LHB-USDT",
    "contract": "0x945b2379E29F503a78dBcaB2feEFFE74a6c31E2b",
    "oracle": "lps",
    "oracleId": "mdex-lhb-usd",
    "tvl": 0
  },
  {
    "id": "mdex-hpt-usdt",
    "name": "Moo Mdex HPT-USDT",
    "contract": "0x7a670e849DB824364d1031DEAfB4cD603144F23D",
    "oracle": "lps",
    "oracleId": "mdex-hpt-usd",
    "tvl": 0
  },
  {
    "id": "mdex-hfil-usdt",
    "name": "Moo Mdex HFIL-USDT",
    "contract": "0x1433c4a55449c8B96cf5Ac0cF395cBd8dc8e5f60",
    "oracle": "lps",
    "oracleId": "mdex-hfil-usd",
    "tvl": 0
  },
  {
    "id": "mdex-hbch-usdt",
    "name": "Moo Mdex HBCH-USDT",
    "contract": "0xdf68Bf80D427A5827Ff2c06A9c70D407e17DC041",
    "oracle": "lps",
    "oracleId": "mdex-hbch-usd",
    "tvl": 0
  },
  {
    "id": "mdex-hdot-usdt",
    "name": "Moo Mdex HDOT-USDT",
    "contract": "0x2a30C5e0d577108F694d2A96179cd73611Ee069b",
    "oracle": "lps",
    "oracleId": "mdex-hdot-usd",
    "tvl": 0
  },
  {
    "id": "mdex-hltc-usdt",
    "name": "Moo Mdex HLTC-USDT",
    "contract": "0x41D44B276904561Ac51855159516FD4cB2c90968",
    "oracle": "lps",
    "oracleId": "mdex-hltc-usd",
    "tvl": 0
  },
  {
    "id": "mdex-husd-usdt",
    "name": "Moo Mdex HUSD-USDT",
    "contract": "0xe6CcE165Aa3e52B2cC55F17b1dBC6A8fe5D66610",
    "oracle": "lps",
    "oracleId": "mdex-husd-usd",
    "tvl": 0
  },
  {
    "id": "png-usdt-avax",
    "name": "Moo Pangolin USDT-AVAX",
    "contract": "0x7a670e849DB824364d1031DEAfB4cD603144F23D",
    "oracle": "lps",
    "oracleId": "png-usdt-avax",
    "tvl": 0
  },
  {
    "id": "png-eth-avax",
    "name": "Moo Pangolin ETH-AVAX",
    "contract": "0xDA875A511860f2752B891677489d08CaEDac00EA",
    "oracle": "lps",
    "oracleId": "png-eth-avax",
    "tvl": 0
  },
  {
    "id": "png-png-avax",
    "name": "Moo Pangolin PNG-AVAX",
    "contract": "0x71b5852857b85D5096d4288AD6d293F217d8e162",
    "oracle": "lps",
    "oracleId": "png-png-avax",
    "tvl": 0
  },
  {
    "id": "memefarm-mfrm-bnb",
    "name": "Moo Memefarm MFRM-BNB",
    "contract": "0x94d75413A29287Dde5766E5595dc61e668965170",
    "oracle": "lps",
    "oracleId": "memefarm-mfrm-bnb",
    "tvl": 0
  },
  {
    "id": "memefarm-ape-bnb",
    "name": "Moo Memefarm APE-BNB",
    "contract": "0xbA67606DFE07387D20d9A324eF91732954688D77",
    "oracle": "lps",
    "oracleId": "memefarm-ape-bnb",
    "tvl": 0
  },
  {
    "id": "slime-slime-busd",
    "name": "Moo Slime SLIME-BUSD",
    "contract": "0xd7987DB14509FACb9CC44c0b82CC86c188f5cEEF",
    "oracle": "lps",
    "oracleId": "slime-slime-busd",
    "tvl": 0
  },
  {
    "id": "slime-slime-bnb",
    "name": "Moo Slime SLIME-BNB",
    "contract": "0x62d7eC40A1a3f0AB5D1fCC0D8bd3dCb015aFe6a3",
    "oracle": "lps",
    "oracleId": "slime-slime-bnb",
    "tvl": 0
  },
  {
    "id": "cake-alice-bnb",
    "name": "Moo Pancake ALICE-BNB",
    "contract": "0x0C098a54FeE7EC15a59587E69cD340BBd9d22077",
    "oracle": "lps",
    "oracleId": "cake-alice-bnb",
    "tvl": 0
  },
  {
    "id": "cake-nuls-busd",
    "name": "Moo Pancake NULS-BUSD",
    "contract": "0x96F66Dcf58fe5D276d64AC43095E2910AD4DBfD1",
    "oracle": "lps",
    "oracleId": "cake-nuls-busd",
    "tvl": 0
  },
  {
    "id": "jul-dot-bnb",
    "name": "Moo Jul DOT-BNB",
    "contract": "0xa640E017Fc01dD39F6b7B07b0460B04E218c0a01",
    "oracle": "lps",
    "oracleId": "jul-dot-bnb",
    "tvl": 0
  },
  {
    "id": "jul-uni-bnb",
    "name": "Moo Jul UNI-BNB",
    "contract": "0xd9fe7Ff89C5303E439a14a5155F7F48E34F28518",
    "oracle": "lps",
    "oracleId": "jul-uni-bnb",
    "tvl": 0
  },
  {
    "id": "jul-btcb-bnb",
    "name": "Moo Jul BTCB-BNB",
    "contract": "0xFa7767Cf402a6D198cC136FED32550ABA70C3e02",
    "oracle": "lps",
    "oracleId": "jul-btcb-bnb",
    "tvl": 0
  },
  {
    "id": "belt-belt-bnb",
    "name": "Moo Belt BELT-BNB",
    "contract": "0xfc01F7a17eEb5DABc97312E13954444b00217621",
    "oracle": "lps",
    "oracleId": "cake-belt-bnb",
    "tvl": 0
  },
  {
    "id": "belt-venus-blp",
    "name": "Moo Belt VenusBLP",
    "contract": "0xb35Dc0b5eFd7c75590a9da55BE46d968c5804e24",
    "oracle": "lps",
    "oracleId": "belt-venus-blp",
    "tvl": 0
  },
  {
    "id": "banana-banana",
    "name": "Moo Ape BANANA",
    "contract": "0xD307e7CC6a302046b7D91D83aa4B8324cFB7a786",
    "oracle": "tokens",
    "oracleId": "BANANA",
    "tvl": 0
  },
  {
    "id": "cake-belt-bnb",
    "name": "Moo Pancake BELT-BNB",
    "contract": "0xee43C2D11Bc6DF95dcECd9be05ae648863D6f9dC",
    "oracle": "lps",
    "oracleId": "cake-belt-bnb",
    "tvl": 0
  },
  {
    "id": "cake-ramp-busd",
    "name": "Moo Pancake RAMP-BUSD",
    "contract": "0x32FDaa004C1d9cFCf9B8044D6015DD7bb3a7Ec5a",
    "oracle": "lps",
    "oracleId": "cake-ramp-busd",
    "tvl": 0
  },
  {
    "id": "jul-juld-bnb",
    "name": "Moo Jul JulD-BNB",
    "contract": "0xcB8c4416cD10836ff7A35F4b2AfD5BE0257Cc9DB",
    "oracle": "lps",
    "oracleId": "jul-juld-bnb",
    "tvl": 0
  },
  {
    "id": "jul-bifi-bnb",
    "name": "Moo Jul BIFI-BNB",
    "contract": "0x6a3fF116a10349BB40B22FD7687871d5D560d715",
    "oracle": "lps",
    "oracleId": "jul-bifi-bnb",
    "tvl": 0
  },
  {
    "id": "auto-ust-busd",
    "name": "Moo Auto CTK-BNB",
    "contract": "0xCa0294b89ee367ADaEDC8cdA684648dC1c5D8FEe",
    "oracle": "lps",
    "oracleId": "auto-ust-busd",
    "tvl": 0
  },
  {
    "id": "auto-ctk-bnb",
    "name": "Moo Auto CTK-BNB",
    "contract": "0x00dD62424A79C971D6F6a10bac531F33185E6d5b",
    "oracle": "lps",
    "oracleId": "auto-ctk-bnb",
    "tvl": 0
  },
  {
    "id": "auto-hget-bnb",
    "name": "Moo Auto HGET-BNB",
    "contract": "0x8f210015B2BbDd39e6d62278992136aCAfd09691",
    "oracle": "lps",
    "oracleId": "auto-hget-bnb",
    "tvl": 0
  },
  {
    "id": "auto-comp-eth",
    "name": "Moo Auto COMP-ETH",
    "contract": "0x907b3848593df20243eCb5D954b06a028092b0D6",
    "oracle": "lps",
    "oracleId": "auto-comp-eth",
    "tvl": 0
  },
  {
    "id": "auto-auto-bnb",
    "name": "Moo Auto AUTO-BNB",
    "contract": "0x6Cb6D451e7E7ca5d5F73715D6B5dfc55EfbC1f82",
    "oracle": "lps",
    "oracleId": "auto-auto-bnb",
    "tvl": 0
  },
  {
    "id": "auto-btc-bnb",
    "name": "Moo Auto BTC-BNB",
    "contract": "0xcf2D6e0030e24F01e4750cAE376E2126e728E0c2",
    "oracle": "lps",
    "oracleId": "auto-btc-bnb",
    "tvl": 0
  },
  {
    "id": "auto-busd-bnb",
    "name": "Moo Auto BUSD-BNB",
    "contract": "0xb01e3C7789858beD3b142c8f2499F21Ab3ea3f0f",
    "oracle": "lps",
    "oracleId": "auto-busd-bnb",
    "tvl": 0
  },
  {
    "id": "auto-cake-bnb",
    "name": "Moo Auto CAKE-BNB",
    "contract": "0x5DA77c7DBF6dBa1155CF343db06a7D79aaaad9Ee",
    "oracle": "lps",
    "oracleId": "auto-cake-bnb",
    "tvl": 0
  },
  {
    "id": "cake-dexe-busd",
    "name": "Moo Pancake DEXE-BUSD",
    "contract": "0xfEDB3855761B9e356671Fb1eC95593e99b153EfD",
    "oracle": "lps",
    "oracleId": "cake-dexe-busd",
    "tvl": 0
  },
  {
    "id": "cafe-bifi-bnb",
    "name": "Moo Cafe BIFI-BNB",
    "contract": "0x8afc0f9BdC5DcA9f0408Df03A03520bFa98A15aF",
    "oracle": "lps",
    "oracleId": "cake-bifi-bnb",
    "tvl": 0
  },
  {
    "id": "cake-watch-bnb",
    "name": "Moo Pancake WATCH-BNB",
    "contract": "0x31b4d6D89531BB32307737C441a8cD7d82224B91",
    "oracle": "lps",
    "oracleId": "cake-watch-bnb",
    "tvl": 0
  },
  {
    "id": "cake-bel-bnb",
    "name": "Moo Pancake BEL-BNB",
    "contract": "0x7C001B962029C0a59b148293838dc780d7E5d24C",
    "oracle": "lps",
    "oracleId": "cake-bel-bnb",
    "tvl": 0
  },
  {
    "id": "cake-tpt-busd",
    "name": "Moo Pancake TPT-BUSD",
    "contract": "0x6b4971b8dAfc3c426EdE7E629394f31B0BdF3c16",
    "oracle": "lps",
    "oracleId": "cake-tpt-busd",
    "tvl": 0
  },
  {
    "id": "auto-beth-eth",
    "name": "Moo Auto BETH-ETH",
    "contract": "0xF3C1EB01E40c47fd32D0397e56569809aae0e9c7",
    "oracle": "lps",
    "oracleId": "auto-beth-eth",
    "tvl": 0
  },
  {
    "id": "venus-ada",
    "name": "Moo Venus ADA",
    "contract": "0x53c0CE2EBdA0c2A39327bE0B58a3c28A8Dcde420",
    "oracle": "tokens",
    "oracleId": "ADA",
    "tvl": 0
  },
  {
    "id": "soup-soups-bnb",
    "name": "Moo Soup Soups-BNB",
    "contract": "0xe698edcC279f68c2c37f5c122a26faBd5f6D98A3",
    "oracle": "lps",
    "oracleId": "soup-soups-bnb",
    "tvl": 0
  },
  {
    "id": "soup-soup-bnb",
    "name": "Moo Soup Soup-BNB",
    "contract": "0xDB89f01094c6e882d06aBC724aEBc7d15036fe14",
    "oracle": "lps",
    "oracleId": "soup-soup-bnb",
    "tvl": 0
  },
  {
    "id": "banana-banana-busd",
    "name": "Moo Ape BANANA-BUSD",
    "contract": "0x651b496bCe2C184282a2B9AeF3f8BaDBAC36Dd7f",
    "oracle": "lps",
    "oracleId": "banana-banana-busd",
    "tvl": 0
  },
  {
    "id": "banana-banana-bnb",
    "name": "Moo Ape BANANA-BNB",
    "contract": "0x15396D3BD9338A14AE90613Fc2b85c5F7b5621CF",
    "oracle": "lps",
    "oracleId": "banana-banana-bnb",
    "tvl": 0
  },
  {
    "id": "bifi-maxi",
    "name": "BIFI Maxi",
    "contract": "0xf7069e41C57EcC5F122093811d8c75bdB5f7c14e",
    "oracle": "tokens",
    "oracleId": "BIFI",
    "tvl": 0
  },
  {
    "id": "1inch-1inch-bnb",
    "name": "1INCH-BNB LP",
    "contract": "0x2139E4CaDA8438a41F4009ff07D09Db29A62De04",
    "oracle": "lps",
    "oracleId": "1inch-1inch-bnb",
    "tvl": 0
  },
  {
    "id": "salt-salt-busd",
    "name": "SALT-BUSD LP",
    "contract": "0x62ad4253FB38265Da05eb389ac547F1B2c09a689",
    "oracle": "lps",
    "oracleId": "salt-salt-busd",
    "tvl": 0
  },
  {
    "id": "salt-salt-bnb",
    "name": "SALT-BNB LP",
    "contract": "0x57e07d6958fd38AA2f46699744e322d3fB3db60f",
    "oracle": "lps",
    "oracleId": "salt-salt-bnb",
    "tvl": 0
  },
  {
    "id": "crow-crow-busd",
    "name": "CROW-BUSD LP",
    "contract": "0x39C803716F67D6d4b190E633a961bF3503b8444E",
    "oracle": "lps",
    "oracleId": "crow-crow-busd",
    "tvl": 0
  },
  {
    "id": "crow-crow-bnb",
    "name": "CROW-BNB LP",
    "contract": "0xbD701BC24485Ebfd3680285fB152509637Ab8ad4",
    "oracle": "lps",
    "oracleId": "crow-crow-bnb",
    "tvl": 0
  },
  {
    "id": "ramen-ramen-bnb",
    "name": "RAMEN-BNB LP",
    "contract": "0x42b41189e9B371B7952b77aE791FE25E78D22681",
    "oracle": "lps",
    "oracleId": "ramen-ramen-bnb",
    "tvl": 0
  },
  {
    "id": "ramen-ramen-busd",
    "name": "RAMEN-BUSD LP",
    "contract": "0x605d96De6068f08489392a35E9DBE90201574bbC",
    "oracle": "lps",
    "oracleId": "ramen-ramen-busd",
    "tvl": 0
  },
  {
    "id": "cafe-brew-busd",
    "name": "BREW-BUSD LP",
    "contract": "0x10120B5550214ab9451B9B00e4f78e82C02D6482",
    "oracle": "lps",
    "oracleId": "cafe-brew-busd",
    "tvl": 0
  },
  {
    "id": "cafe-brew-bnb",
    "name": "BREW-BNB LP",
    "contract": "0xEE24B014422a53dA2190a64C0477a300590677f2",
    "oracle": "lps",
    "oracleId": "cafe-brew-bnb",
    "tvl": 0
  },
  {
    "id": "sponge-steam-bnb",
    "name": "STEAM-BNB LP",
    "contract": "0x04D0bE0169694ca083996899a14752c82A953D22",
    "oracle": "lps",
    "oracleId": "sponge-steam-bnb",
    "tvl": 0
  },
  {
    "id": "sponge-sponge-bnb",
    "name": "SPG-BNB LP",
    "contract": "0x1B3564F698988804b5D05a2C10B1d71bE051662F",
    "oracle": "lps",
    "oracleId": "sponge-sponge-bnb",
    "tvl": 0
  },
  {
    "id": "sponge-soak-bnb",
    "name": "SOAK-BNB LP",
    "contract": "0xE035Dce0E345Cbd46F3c0dCBf602f96c5F741813",
    "oracle": "lps",
    "oracleId": "sponge-soak-bnb",
    "tvl": 0
  },
  {
    "id": "cake-sushi-eth",
    "name": "SUSHI-ETH LP",
    "contract": "0x07622B8cF9130934643522E7c9D621707EF1d34F",
    "oracle": "lps",
    "oracleId": "cake-sushi-eth",
    "tvl": 0
  },
  {
    "id": "cake-bry-bnb",
    "name": "BRY-BNB LP",
    "contract": "0x578C066b5c7289f8Ba7c4DB43c110F19D7c51E03",
    "oracle": "lps",
    "oracleId": "cake-bry-bnb",
    "tvl": 0
  },
  {
    "id": "cake-zee-bnb",
    "name": "ZEE-BNB LP",
    "contract": "0x29C4C22eC7dF7e936Cb3e6C4A7E5eAE751C7d86B",
    "oracle": "lps",
    "oracleId": "cake-zee-bnb",
    "tvl": 0
  },
  {
    "id": "cake-bch-bnb",
    "name": "BCH-BNB LP",
    "contract": "0x646C536865603cFEB51dd35C36FD90296FB8DF26",
    "oracle": "lps",
    "oracleId": "cake-bch-bnb",
    "tvl": 0
  },
  {
    "id": "cake-dodo-bnb",
    "name": "DODO-BNB LP",
    "contract": "0x00AeC34489A7ADE91A0507B6b9dBb0a50938B7c0",
    "oracle": "lps",
    "oracleId": "cake-dodo-bnb",
    "tvl": 0
  },
  {
    "id": "cake-swingby-bnb",
    "name": "SWINGBY-BNB LP",
    "contract": "0xc1C1eB984218B9570beA53C0Dad14283a6E9E81C",
    "oracle": "lps",
    "oracleId": "cake-swingby-bnb",
    "tvl": 0
  },
  {
    "id": "cake-swgb-bnb",
    "name": "SWGB-BNB LP",
    "contract": "0xed324b068e31c6fB7C7921e79E54d95B1Ca9d759",
    "oracle": "lps",
    "oracleId": "cake-swgb-bnb",
    "tvl": 0
  },
  {
    "id": "cake-lit-bnb",
    "name": "LIT-BNB LP",
    "contract": "0x747f66e2Ab1b887a2207e15ADb7f9dAB79D9EAcf",
    "oracle": "lps",
    "oracleId": "cake-lit-bnb",
    "tvl": 0
  },
  {
    "id": "cake-hard-bnb",
    "name": "HARD-BNB LP",
    "contract": "0xc41BB9dEF52Dd7ceD10c27fF2cCEC3299603299B",
    "oracle": "lps",
    "oracleId": "cake-hard-bnb",
    "tvl": 0
  },
  {
    "id": "kebab-usdt-busd",
    "name": "Kebab: USDT-BUSD LP",
    "contract": "0x9dc7d9c4488223c0Ad50F0AE742D80AE1abEc859",
    "oracle": "lps",
    "oracleId": "kebab-usdt-busd",
    "tvl": 0
  },
  {
    "id": "kebab-eth-btcb",
    "name": "Kebab: ETH-BTCB LP",
    "contract": "0x70CBc8B3a74A857056a6acE7e994229A24D4ab94",
    "oracle": "lps",
    "oracleId": "kebab-eth-btcb",
    "tvl": 0
  },
  {
    "id": "kebab-bifi-busd",
    "name": "Kebab: BIFI-BUSD LP",
    "contract": "0x9c1630eA66310fA03D756FBd92B68a1f08c487b6",
    "oracle": "lps",
    "oracleId": "kebab-bifi-busd",
    "tvl": 0
  },
  {
    "id": "cake-ditto-bnb",
    "name": "DITTO-BNB LP",
    "contract": "0x8FF55869e05492c127cEEc6A400D7e3803fC44E1",
    "oracle": "lps",
    "oracleId": "cake-ditto-bnb",
    "tvl": 0
  },
  {
    "id": "auto-cake",
    "name": "CAKE × AUTO",
    "contract": "0xe0B473c0dD6D7Fea5B395c3Ce7ffd4FEF0ab4373",
    "oracle": "tokens",
    "oracleId": "Cake",
    "tvl": 0
  },
  {
    "id": "auto-cake-old",
    "name": "CAKE × AUTO (old)",
    "contract": "0x895CF1E805cBd86355caC101aE9B252c806Dc59b",
    "oracle": "tokens",
    "oracleId": "Cake",
    "tvl": 0
  },
  {
    "id": "auto-wbnb",
    "name": "WBNB × AUTO",
    "contract": "0x5B06aA1ebd2e15bC6001076355E5B4C39Cbc83F3",
    "oracle": "tokens",
    "oracleId": "WBNB",
    "tvl": 0
  },
  {
    "id": "auto-wbnb-old",
    "name": "WBNB × AUTO",
    "contract": "0x8136C5EE816fD80b80C9679e785F37EBdf2199eE",
    "oracle": "tokens",
    "oracleId": "WBNB",
    "tvl": 0
  },
  {
    "id": "auto-usdt",
    "name": "USDT × AUTO",
    "contract": "0x58327471A57EE89Aa4b91753fF9E09f7291236C7",
    "oracle": "tokens",
    "oracleId": "USDT",
    "tvl": 0
  },
  {
    "id": "auto-usdc",
    "name": "USDC × AUTO",
    "contract": "0x7E45e8E3404a2C142d7E8eAE94EaEB8641607857",
    "oracle": "tokens",
    "oracleId": "USDC",
    "tvl": 0
  },
  {
    "id": "auto-busd",
    "name": "BUSD × AUTO",
    "contract": "0x559C88946e1958812dCfD8edd4f89B0C7d811F74",
    "oracle": "tokens",
    "oracleId": "BUSD",
    "tvl": 0
  },
  {
    "id": "auto-busd-old",
    "name": "BUSD × AUTO",
    "contract": "0xBd198f5132631e597518529268000A0199f07492",
    "oracle": "tokens",
    "oracleId": "BUSD",
    "tvl": 0
  },
  {
    "id": "auto-btcb",
    "name": "BTCB × AUTO",
    "contract": "0xFf750EE63F1E428De1D6C8D9d92676b5FC8376A8",
    "oracle": "tokens",
    "oracleId": "BTCB",
    "tvl": 0
  },
  {
    "id": "auto-eth",
    "name": "ETH × AUTO",
    "contract": "0x0a406FCBEA86aC57ACcc812E8F1B509acE5E054c",
    "oracle": "tokens",
    "oracleId": "ETH",
    "tvl": 0
  },
  {
    "id": "monster-msc-busd",
    "name": "MonsterSlayer: MSC-BUSD LP",
    "contract": "0x1d9a453FCe2AC7b92FBe7b33BdC40F6e7aE14F47",
    "oracle": "lps",
    "oracleId": "monster-msc-busd",
    "tvl": 0
  },
  {
    "id": "monster-msc-bnb",
    "name": "MonsterSlayer: MSC-BNB LP",
    "contract": "0x0F88Ce20f8af6D4c51b635BFBd8DFa03f2a36ACa",
    "oracle": "lps",
    "oracleId": "monster-msc-bnb",
    "tvl": 0
  },
  {
    "id": "monster-mss-busd",
    "name": "MonsterSlayer: MSS-BUSD LP",
    "contract": "0x3B6C7bC3BE5C60c875cF415A97e6539cC28ECa32",
    "oracle": "lps",
    "oracleId": "monster-mss-busd",
    "tvl": 0
  },
  {
    "id": "jul-juld",
    "name": "JulSwap: JULD",
    "contract": "0x90d8AB2731f937f9ec98d0bbe6D4CBD4D95473db",
    "oracle": "coingecko",
    "oracleId": "julswap",
    "tvl": 0
  },
  {
    "id": "cake-bdo-bnb",
    "name": "bDollar: BDO-BNB LP",
    "contract": "0x48Cb3540CB0BB4C6dDF638209e0631Ec85c1a477",
    "oracle": "lps",
    "oracleId": "cake-bdo-bnb",
    "tvl": 0
  },
  {
    "id": "kebab-kebab",
    "name": "Kebab: KEBAB",
    "contract": "0xE2231D4ca4921Cb35680bac714C9d40C8d217494",
    "oracle": "tokens",
    "oracleId": "KEBAB",
    "tvl": 0
  },
  {
    "id": "kebab-kebab-busd",
    "name": "Kebab: KEBAB-BUSD LP",
    "contract": "0xF0A7626eCcBee00aF144BB1f77CD187AF85BBf41",
    "oracle": "lps",
    "oracleId": "kebab-kebab-busd",
    "tvl": 0
  },
  {
    "id": "kebab-kebab-bnb",
    "name": "Kebab: KEBAB-BNB LP",
    "contract": "0x2Eb92E2882030B8e153370d208462D4dDf7041d2",
    "oracle": "lps",
    "oracleId": "kebab-kebab-bnb",
    "tvl": 0
  },
  {
    "id": "kebab-kebab-btc",
    "name": "Kebab: KEBAB-BTC LP",
    "contract": "0x02a77B01BE5BB6a73b70E2b5615694F71a2c4F41",
    "oracle": "lps",
    "oracleId": "kebab-kebab-btc",
    "tvl": 0
  },
  {
    "id": "cake-mamzn-ust",
    "name": "PancakeSwap: MAMZN-UST LP",
    "contract": "0x69009287479805E7372284835627564bad02107D",
    "oracle": "lps",
    "oracleId": "cake-mamzn-ust",
    "tvl": 0
  },
  {
    "id": "cake-mgoogl-ust",
    "name": "PancakeSwap: MGOOGL-UST LP",
    "contract": "0xfBa61aC24B46c5B7298De02FBa8F577C1c5005e9",
    "oracle": "lps",
    "oracleId": "cake-mgoogl-ust",
    "tvl": 0
  },
  {
    "id": "cake-mnflx-ust",
    "name": "PancakeSwap: MNFLX-UST LP",
    "contract": "0x7185017145ea364163cCd708E0c78AC0297D6A94",
    "oracle": "lps",
    "oracleId": "cake-mnflx-ust",
    "tvl": 0
  },
  {
    "id": "cake-mtsla-ust",
    "name": "PancakeSwap: MTSLA-UST LP",
    "contract": "0x42BeB2855aa620C5c9dD073FA888c43c8a65c34f",
    "oracle": "lps",
    "oracleId": "cake-mtsla-ust",
    "tvl": 0
  },
  {
    "id": "cake-wsote-bnb",
    "name": "PancakeSwap: wSOTE-BNB LP",
    "contract": "0x5B6c3432B724Ce198B93769970f1dF36Ac5552F8",
    "oracle": "lps",
    "oracleId": "cake-wsote-bnb",
    "tvl": 0
  },
  {
    "id": "cake-front-bnb",
    "name": "PancakeSwap: FRONT-BNB LP",
    "contract": "0x1Ae7E76e2Eb74070774bbd9EAC75585452f24C23",
    "oracle": "lps",
    "oracleId": "cake-front-bnb",
    "tvl": 0
  },
  {
    "id": "cake-btcst-bnb",
    "name": "PancakeSwap: BTCST-BNB LP",
    "contract": "0xfC083Cb104b48924AB44C69537b1450B2e78eBD6",
    "oracle": "lps",
    "oracleId": "cake-btcst-bnb",
    "tvl": 0
  },
  {
    "id": "cake-bts-busd",
    "name": "PancakeSwap: BTS-BUSD LP",
    "contract": "0x6b40106ebEDaA719B14cfbA606b89954EaeeaE9D",
    "oracle": "lps",
    "oracleId": "cake-bts-busd",
    "tvl": 0
  },
  {
    "id": "cake-btd-busd",
    "name": "PancakeSwap: BTD-BUSD LP",
    "contract": "0x0D3837E00C47353e68680C39e6DA6B5b08fE6897",
    "oracle": "lps",
    "oracleId": "cake-btd-busd",
    "tvl": 0
  },
  {
    "id": "bhc-bhc",
    "name": "Billon: BHC",
    "contract": "0x56E899E56F6B8635B4A01b724db23674a64A7231",
    "oracle": "tokens",
    "oracleId": "BHC",
    "tvl": 0
  },
  {
    "id": "cake-ltc-bnb",
    "name": "PancakeSwap: LTC-BNB LP",
    "contract": "0x4D6294D36aD4201De1D93Af18A61453B8865d008",
    "oracle": "lps",
    "oracleId": "cake-ltc-bnb",
    "tvl": 0
  },
  {
    "id": "cake-ada-bnb",
    "name": "PancakeSwap: ADA-BNB LP",
    "contract": "0x1d23ecC0645B07791b7D99349e253ECEbe43f614",
    "oracle": "lps",
    "oracleId": "cake-ada-bnb",
    "tvl": 0
  },
  {
    "id": "cake-dot-bnb",
    "name": "PancakeSwap: DOT-BNB LP",
    "contract": "0xb8b7CAF72D75Ac8b71bB208b2D98a9dac9d5c90B",
    "oracle": "lps",
    "oracleId": "cake-dot-bnb",
    "tvl": 0
  },
  {
    "id": "cake-sfp-bnb",
    "name": "PancakeSwap: SFP-BNB LP",
    "contract": "0xCa38d57755f29c9ad17AbB1A6ae059DdAD913A0e",
    "oracle": "lps",
    "oracleId": "cake-sfp-bnb",
    "tvl": 0
  },
  {
    "id": "cake-egld-bnb",
    "name": "PancakeSwap: EGLD-BNB LP",
    "contract": "0x3d0bd3C73eF66C8b487A49f50410173C44261285",
    "oracle": "lps",
    "oracleId": "cake-egld-bnb",
    "tvl": 0
  },
  {
    "id": "bakery-bake-busd",
    "name": "BakerySwap: BAKE-BUSD BLP",
    "contract": "0x23293B8A7c65aF396Bda8Ff75E02c62f6db8f202",
    "oracle": "lps",
    "oracleId": "bakery-bake-busd",
    "tvl": 0
  },
  {
    "id": "jetfuel-vapor-bnb",
    "name": "Jetfuel: VAPOR-BNB LP",
    "contract": "0x00EcbB8f9853dbC621b39ab205a148A26eAC3B11",
    "oracle": "lps",
    "oracleId": "jetfuel-vapor-bnb",
    "tvl": 0
  },
  {
    "id": "cake-bdo-bnb-sbdo",
    "name": "bDollar: BDO-BNB LP (SBDO)",
    "contract": "0x9355af5ABD030E8BC2Dc63a38F1C956F1e150308",
    "oracle": "lps",
    "oracleId": "cake-bdo-bnb-sbdo",
    "tvl": 0
  },
  {
    "id": "cake-sbdo-busd",
    "name": "bDollar: SBDO-BUSD LP",
    "contract": "0x9327029cf20B78e445397dAf0c4e9c19a931D62e",
    "oracle": "lps",
    "oracleId": "cake-sbdo-busd",
    "tvl": 0
  },
  {
    "id": "cake-bdo-busd",
    "name": "PancakeSwap: BDO-BUSD LP",
    "contract": "0x0fA31301EaA9633b3e4F7dF22F7543115759cf5a",
    "oracle": "lps",
    "oracleId": "cake-bdo-busd",
    "tvl": 0
  },
  {
    "id": "venus-beth",
    "name": "Venus: BETH",
    "contract": "0xB38D32336538559Ce6680952B0Be4917ed015c39",
    "oracle": "tokens",
    "oracleId": "BETH",
    "tvl": 0
  },
  {
    "id": "venus-dai",
    "name": "Venus: DAI",
    "contract": "0x813aDbc7b9a9822FA37510F52aD14bDBc45aA306",
    "oracle": "tokens",
    "oracleId": "DAI",
    "tvl": 0
  },
  {
    "id": "venus-fil",
    "name": "Venus: FIL",
    "contract": "0x8B80E58328aEF3796D70D29F65d516d29ACD944d",
    "oracle": "tokens",
    "oracleId": "FIL",
    "tvl": 0
  },
  {
    "id": "cake-ten-bnb",
    "name": "PancakeSwap: TEN-BNB LP",
    "contract": "0x3040387C46e21B453e4a8f648528368b9066628B",
    "oracle": "lps",
    "oracleId": "cake-ten-bnb",
    "tvl": 0
  },
  {
    "id": "cake-balbt-bnb",
    "name": "PancakeSwap: bALBT-BNB LP",
    "contract": "0xc2c792807A32fB9F9f985749Ef90673D8e1Bad44",
    "oracle": "lps",
    "oracleId": "cake-balbt-bnb",
    "tvl": 0
  },
  {
    "id": "cake-bscx-bnb",
    "name": "PancakeSwap: BSCX-BNB LP",
    "contract": "0xB5F0fF997BEc850b11792ed07b2B5AbDEa869B84",
    "oracle": "lps",
    "oracleId": "cake-bscx-bnb",
    "tvl": 0
  },
  {
    "id": "bakery-btc-bnb",
    "name": "BakerySwap: BTC-BNB BLP",
    "contract": "0xeD4ea30c755676C07d3e0e0f74Ff84C0193B4551",
    "oracle": "lps",
    "oracleId": "bakery-btc-bnb",
    "tvl": 0
  },
  {
    "id": "street-bhc-bnb",
    "name": "StreetSwap: BHC-BNB TLP",
    "contract": "0x7EED74dacB305C03A8f624282d6AEF15f1CD3777",
    "oracle": "lps",
    "oracleId": "street-bhc-bnb",
    "tvl": 0
  },
  {
    "id": "cake-unfi-bnb",
    "name": "PancakeSwap: UNFI-BNB LP",
    "contract": "0x03090F5E40934E0F1AAe73b2F1cFD240DBD7Af5E",
    "oracle": "lps",
    "oracleId": "cake-unfi-bnb",
    "tvl": 0
  },
  {
    "id": "cake-reef-bnb",
    "name": "PancakeSwap: REEF-BNB LP",
    "contract": "0x6E0F2e199FC10B3F354C6825fCbC24a5de96B4bF",
    "oracle": "lps",
    "oracleId": "cake-reef-bnb",
    "tvl": 0
  },
  {
    "id": "cake-stax-cake",
    "name": "PancakeSwap: STAX-CAKE LP",
    "contract": "0xB194bcA26660abC93042fd6b475F2dD0b5175ED7",
    "oracle": "lps",
    "oracleId": "cake-stax-cake",
    "tvl": 0
  },
  {
    "id": "cake-nar-cake",
    "name": "PancakeSwap: NAR-CAKE LP",
    "contract": "0xFaa95d27A91eb2305bD1B4b12a9cE564874eE349",
    "oracle": "lps",
    "oracleId": "cake-nar-cake",
    "tvl": 0
  },
  {
    "id": "cake-nya-cake",
    "name": "PancakeSwap: NYA-CAKE LP",
    "contract": "0x5f640a217026FeFD0C4F1E581b44794c3d5F4638",
    "oracle": "lps",
    "oracleId": "cake-nya-cake",
    "tvl": 0
  },
  {
    "id": "thugs-drugs-bhc",
    "name": "DRUGS BHC",
    "contract": "0xE7408598DB157Cd4A24Bc26B579910AF36a72fad",
    "oracle": "tokens",
    "oracleId": "DRUGS",
    "tvl": 0
  },
  {
    "id": "thugs-drugs-jgn",
    "name": "DRUGS JGN",
    "contract": "0x40e39743dBcb30c7Fc4152F57F29Cd22D9fc7932",
    "oracle": "tokens",
    "oracleId": "DRUGS",
    "tvl": 0
  },
  {
    "id": "jetfuel-fuel-bnb-pcs",
    "name": "Jetfuel: FUEL-BNB LP",
    "contract": "0x9d3Aa54172D49659Ee9948d1b7D602989d39Ffa6",
    "oracle": "lps",
    "oracleId": "jetfuel-fuel-bnb-pcs",
    "tvl": 0
  },
  {
    "id": "jetfuel-fuel-bnb-ss",
    "name": "Jetfuel: FUEL-BNB TLP",
    "contract": "0xda643fBC5faA4FB3a95c62dBF729fE2B0Ff4F577",
    "oracle": "lps",
    "oracleId": "jetfuel-fuel-bnb-ss",
    "tvl": 0
  },
  {
    "id": "jetfuel-bhc-bnb",
    "name": "Jetfuel: BHC-BNB LP",
    "contract": "0xfb62a8d9d162632C5AaD94f6bf353a19AeCd2855",
    "oracle": "lps",
    "oracleId": "jetfuel-bhc-bnb",
    "tvl": 0
  },
  {
    "id": "jetfuel-eth-bnb",
    "name": "Jetfuel: ETH-BNB LP",
    "contract": "0x25Fb99cf1DCe844cD823bD1e8FB0c1DCc85dAD0E",
    "oracle": "lps",
    "oracleId": "jetfuel-eth-bnb",
    "tvl": 0
  },
  {
    "id": "jetfuel-cake-bnb",
    "name": "Jetfuel: CAKE-BNB LP",
    "contract": "0xC0766D0F482c7174274bE653dcB0B80c0436dFCc",
    "oracle": "lps",
    "oracleId": "jetfuel-cake-bnb",
    "tvl": 0
  },
  {
    "id": "jetfuel-uni-bnb",
    "name": "Jetfuel: UNI-BNB LP",
    "contract": "0xD96c8527d20acfa7D5D2054Bfb375fd0cB428322",
    "oracle": "lps",
    "oracleId": "jetfuel-uni-bnb",
    "tvl": 0
  },
  {
    "id": "jetfuel-link-bnb",
    "name": "Jetfuel: LINK-BNB LP",
    "contract": "0x73fA0bbAb2e3288123674200553fBfCb94037Fcb",
    "oracle": "lps",
    "oracleId": "jetfuel-link-bnb",
    "tvl": 0
  },
  {
    "id": "jetfuel-busd-bnb",
    "name": "Jetfuel: BUSD-BNB LP",
    "contract": "0x8af2D7289A093CF1019D9e20554F6c7aD5791A94",
    "oracle": "lps",
    "oracleId": "jetfuel-busd-bnb",
    "tvl": 0
  },
  {
    "id": "jetfuel-usdt-bnb",
    "name": "Jetfuel: USDT-BNB LP",
    "contract": "0x629C4ca0F3492476FAe31dE6FD456D7da1dfCEb7",
    "oracle": "lps",
    "oracleId": "jetfuel-usdt-bnb",
    "tvl": 0
  },
  {
    "id": "venus-bch",
    "name": "Venus: BCH",
    "contract": "0xf19878DE084C3c9753bB0DAD8aC5b9070fb7813c",
    "oracle": "tokens",
    "oracleId": "BCH",
    "tvl": 0
  },
  {
    "id": "venus-dot",
    "name": "Venus: DOT",
    "contract": "0x2211191ff72505ED54Aa6aD3F6Fcc72c87CAb338",
    "oracle": "tokens",
    "oracleId": "DOT",
    "tvl": 0
  },
  {
    "id": "venus-link",
    "name": "Venus: LINK",
    "contract": "0x8da7167860EDfc2bFfd790f217AB5e398803Bbc8",
    "oracle": "tokens",
    "oracleId": "LINK",
    "tvl": 0
  },
  {
    "id": "street-twt-bnb",
    "name": "StreetSwap: TWT-BNB TLP",
    "contract": "0x23f81b26e7dfB44832f627Ee533399285a11e711",
    "oracle": "lps",
    "oracleId": "street-twt-bnb",
    "tvl": 0
  },
  {
    "id": "street-xvs-bnb",
    "name": "StreetSwap: XVS-BNB TLP",
    "contract": "0x7ca3761D9886D5Ac233E58d5B2E60174B3A94b82",
    "oracle": "lps",
    "oracleId": "street-xvs-bnb",
    "tvl": 0
  },
  {
    "id": "cake-yfii-bnb",
    "name": "PancakeSwap: YFII-BNB LP",
    "contract": "0xcB00A85dbb29Ab9e2581660031BF56EfC819a559",
    "oracle": "lps",
    "oracleId": "cake-yfii-bnb",
    "tvl": 0
  },
  {
    "id": "cake-yfi-bnb",
    "name": "PancakeSwap: YFI-BNB LP",
    "contract": "0xc119408BDa86C12F1c6BD276e68ab9f558292119",
    "oracle": "lps",
    "oracleId": "cake-yfi-bnb",
    "tvl": 0
  },
  {
    "id": "cake-fil-bnb",
    "name": "PancakeSwap: FIL-BNB LP",
    "contract": "0xA74b54B24106B008881e627EC57D9629C2fdA5e2",
    "oracle": "lps",
    "oracleId": "cake-fil-bnb",
    "tvl": 0
  },
  {
    "id": "cake-band-bnb",
    "name": "PancakeSwap: BAND-BNB LP",
    "contract": "0x9368165eCB0BB16d214fc63fDFcd07fbBa21AbBB",
    "oracle": "lps",
    "oracleId": "cake-band-bnb",
    "tvl": 0
  },
  {
    "id": "cake-atom-bnb",
    "name": "PancakeSwap: ATOM-BNB LP",
    "contract": "0x4884cD2C9F11Dc9e8f90d177576c46fdbd1b7641",
    "oracle": "lps",
    "oracleId": "cake-atom-bnb",
    "tvl": 0
  },
  {
    "id": "cake-vai-busd",
    "name": "PancakeSwap: VAI-BUSD LP",
    "contract": "0xa40488536B1BAeECA9D2277Fde28394D3c04aD73",
    "oracle": "lps",
    "oracleId": "cake-vai-busd",
    "tvl": 0
  },
  {
    "id": "venus-bnb",
    "name": "Venus: BNB",
    "contract": "0x6BE4741AB0aD233e4315a10bc783a7B923386b71",
    "oracle": "tokens",
    "oracleId": "WBNB",
    "tvl": 0
  },
  {
    "id": "venus-sxp",
    "name": "Venus: SXP",
    "contract": "0x9aaD247bAc2AFc3027256aD0Cc09A27551069bd6",
    "oracle": "tokens",
    "oracleId": "SXP",
    "tvl": 0
  },
  {
    "id": "venus-usdc",
    "name": "Venus: USDC",
    "contract": "0x07D478b679C6c7F4222388856f53F8dca7E7b378",
    "oracle": "tokens",
    "oracleId": "USDC",
    "tvl": 0
  },
  {
    "id": "venus-usdt",
    "name": "Venus: USDT",
    "contract": "0x1997D7cF0A63A374A853ca9d5b1dAcCFeCa5cEb8",
    "oracle": "tokens",
    "oracleId": "USDT",
    "tvl": 0
  },
  {
    "id": "venus-busd",
    "name": "Venus: BUSD",
    "contract": "0x2d3d152b3b94c0E0B217AC5bc1115E3D8b8018F9",
    "oracle": "tokens",
    "oracleId": "BUSD",
    "tvl": 0
  },
  {
    "id": "venus-btcb",
    "name": "Venus: BTCB",
    "contract": "0x7255Ae13BA4484eD33fB48c4b833000dC12888B4",
    "oracle": "tokens",
    "oracleId": "BTCB",
    "tvl": 0
  },
  {
    "id": "venus-eth",
    "name": "Venus: ETH",
    "contract": "0xA9936272065e6DDAc9D2453C9a2712B581e9aE1B",
    "oracle": "tokens",
    "oracleId": "ETH",
    "tvl": 0
  },
  {
    "id": "venus-xrp",
    "name": "Venus: XRP",
    "contract": "0x3eb560209B438d4e23833aFf6751fcf0B810F60b",
    "oracle": "coingecko",
    "oracleId": "ripple",
    "tvl": 0
  },
  {
    "id": "venus-ltc",
    "name": "Venus: LTC",
    "contract": "0xd61420f20e945d0B617fEdA5971f692A3DCE711c",
    "oracle": "tokens",
    "oracleId": "LTC",
    "tvl": 0
  },
  {
    "id": "street-bifi-bnb",
    "name": "BIFI-BNB TLP",
    "contract": "0x29C36e5fcB1dC4a3D4B46C00F82b2cee39c5540e",
    "oracle": "lps",
    "oracleId": "street-bifi-bnb",
    "tvl": 0
  },
  {
    "id": "street-drugs-bnb",
    "name": "DRUGS-BNB TLP v2",
    "contract": "0x9D729179E429153a6aca26389e6a9b625431C79B",
    "oracle": "lps",
    "oracleId": "street-drugs-bnb",
    "tvl": 0
  },
  {
    "id": "street-thugs-bnb",
    "name": "THUGS-BNB TLP v2",
    "contract": "0xe789711992020575e07381fdb3dFDc251Ec4d027",
    "oracle": "lps",
    "oracleId": "street-thugs-bnb",
    "tvl": 0
  },
  {
    "id": "street-cred-bnb",
    "name": "CRED-BNB TLP",
    "contract": "0x0adc208151e6b7AE1D884b64fDA662d10B4F6174",
    "oracle": "lps",
    "oracleId": "street-cred-bnb",
    "tvl": 0
  },
  {
    "id": "street-guns-bnb",
    "name": "GUNS-BNB TLP v2",
    "contract": "0x68aE2aB6448884714DDf11C8d55ea7578C65D502",
    "oracle": "lps",
    "oracleId": "street-guns-bnb",
    "tvl": 0
  },
  {
    "id": "street-busd-bnb",
    "name": "BUSD-BNB TLP v2",
    "contract": "0x2091b25f02275a4D791075f83c904Fa5Fb96B5A7",
    "oracle": "lps",
    "oracleId": "street-busd-bnb",
    "tvl": 0
  },
  {
    "id": "street-panacakelp-thugs-bnb",
    "name": "THUGS-BNB Pancake LP",
    "contract": "0x7A99078ba8960871233377C7aE6B5d2A61229A43",
    "oracle": "lps",
    "oracleId": "street-panacakelp-thugs-bnb",
    "tvl": 0
  },
  {
    "id": "street-dai-bnb",
    "name": "DAI-BNB TLP",
    "contract": "0x3CAd2fF669865359b80a2d948A10e1810f7486D7",
    "oracle": "lps",
    "oracleId": "street-dai-bnb",
    "tvl": 0
  },
  {
    "id": "street-usdt-bnb",
    "name": "USDT-BNB TLP",
    "contract": "0x390f28E3919D2c4d9624Ae9AeBe6da25322ED56D",
    "oracle": "lps",
    "oracleId": "street-usdt-bnb",
    "tvl": 0
  },
  {
    "id": "street-bliq-bnb",
    "name": "BLIQ-BNB TLP",
    "contract": "0x84d95337c83B84688DFE678117e1539786f8c4Cb",
    "oracle": "lps",
    "oracleId": "street-bliq-bnb",
    "tvl": 0
  },
  {
    "id": "street-eos-bnb",
    "name": "EOS-BNB TLP",
    "contract": "0xd4572009c7580DEfa0251FFD811b04386Dd41570",
    "oracle": "lps",
    "oracleId": "street-eos-bnb",
    "tvl": 0
  },
  {
    "id": "street-nar-bnb",
    "name": "StreetSwap: NAR-BNB TLP",
    "contract": "0x06fb2e27155c2a551aF34E80aE67f569673dDD73",
    "oracle": "lps",
    "oracleId": "street-nar-bnb",
    "tvl": 0
  },
  {
    "id": "street-drugs-bnb-v1",
    "name": "StreetSwap: DRUGS-BNB TLP",
    "contract": "0xa4aB709f5eB75f3213734fC227D9e27352d1DB6c",
    "oracle": "lps",
    "oracleId": "street-drugs-bnb",
    "tvl": 0
  },
  {
    "id": "street-guns-bnb-v1",
    "name": "StreetSwap: GUNS-BNB TLP",
    "contract": "0xA2bcB1D7955AEa2F5B93C308E199337a77E7bAd4",
    "oracle": "lps",
    "oracleId": "street-guns-bnb",
    "tvl": 0
  },
  {
    "id": "cake-cake",
    "name": "PancakeSwap: CAKE",
    "contract": "0xc713ca7cb8edfE238ea652D772d41dde47A9a62d",
    "oracle": "tokens",
    "oracleId": "Cake",
    "tvl": 0
  },
  {
    "id": "cake-twt",
    "name": "PancakeSwap: CAKE TWT v2",
    "contract": "0x260879777DB293541DbC9a27c3C2fAD9c9bb48D3",
    "oracle": "tokens",
    "oracleId": "Cake",
    "tvl": 0
  },
  {
    "id": "cake-hard",
    "name": "PancakeSwap: CAKE HARD",
    "contract": "0x4B4e5F2CeEdfF00D2DD13874714C1Ef6Ea1Cd8a7",
    "oracle": "tokens",
    "oracleId": "Cake",
    "tvl": 0
  },
  {
    "id": "cake-stax",
    "name": "PancakeSwap: CAKE STAX",
    "contract": "0xa72D14bec8c37f3A9487B057C7635e55f85f50c4",
    "oracle": "tokens",
    "oracleId": "Cake",
    "tvl": 0
  },
  {
    "id": "fortube-fil",
    "name": "ForTube: FIL",
    "contract": "0x5Bea18aBa4825bbE6450c280fBE8c22B1489cDd4",
    "oracle": "coingecko",
    "oracleId": "filecoin",
    "tvl": 0
  },
  {
    "id": "fortube-busd",
    "name": "ForTube: BUSD",
    "contract": "0xD6fca61Edb1cD0259320A6E0899E8aD1044BBCda",
    "oracle": "coingecko",
    "oracleId": "binance-usd",
    "tvl": 0
  },
  {
    "id": "fortube-link",
    "name": "ForTube: LINK",
    "contract": "0x7bF55acDe006C398Bb605Ae564A8F832F80000ee",
    "oracle": "coingecko",
    "oracleId": "link",
    "tvl": 0
  },
  {
    "id": "fortube-dot",
    "name": "ForTube: DOT",
    "contract": "0x63a2CEF28904956552714ddb226ceE96c3F0C9EF",
    "oracle": "coingecko",
    "oracleId": "polkadot",
    "tvl": 0
  },
  {
    "id": "fortube-usdt",
    "name": "ForTube: USDT",
    "contract": "0xc16187F3eb15aEE949e7d784906d53fd7E364B26",
    "oracle": "coingecko",
    "oracleId": "tether",
    "tvl": 0
  },
  {
    "id": "fortube-btcb",
    "name": "ForTube: BTCB",
    "contract": "0x6F0Df0858542fC4A1c7f82c14fAA490d7763592F",
    "oracle": "coingecko",
    "oracleId": "bitcoin-bep2",
    "tvl": 0
  },
  {
    "id": "fry-burger-v2",
    "name": "FryWorld: BURGER v2",
    "contract": "0x2fd5f579e2cF9e3cb8127BBAd1B52c25750b1aCE",
    "oracle": "coingecko",
    "oracleId": "burger-swap",
    "tvl": 0
  },
  {
    "id": "cake-cake-bnb",
    "name": "PancakeSwap: CAKE-BNB LP",
    "contract": "0x502AB55Cf22f38c4fd8663dEE041A96B72264c53",
    "oracle": "lps",
    "oracleId": "cake-cake-bnb",
    "tvl": 0
  },
  {
    "id": "cake-busd-bnb",
    "name": "PancakeSwap: BUSD-BNB LP",
    "contract": "0x0c36Bee5cF5E5b1BE5371574cEBF9A5f01DE5Fc4",
    "oracle": "lps",
    "oracleId": "cake-busd-bnb",
    "tvl": 0
  },
  {
    "id": "cake-usdt-busd",
    "name": "PancakeSwap: USDT-BUSD LP",
    "contract": "0x348039C69B5fD7b333CE0a17E8361E501D2e3fa8",
    "oracle": "lps",
    "oracleId": "cake-usdt-busd",
    "tvl": 0
  },
  {
    "id": "cake-btcb-bnb",
    "name": "PancakeSwap: BTCB-BNB LP",
    "contract": "0xd9542B833C6B0D9E4f882d2c4F01d5b5bd005Ac7",
    "oracle": "lps",
    "oracleId": "cake-btcb-bnb",
    "tvl": 0
  },
  {
    "id": "cake-usdt-bnb",
    "name": "PancakeSwap: USDT-BNB LP",
    "contract": "0x72F758cb79cA71CE9010dc9c0fA0155431435B72",
    "oracle": "lps",
    "oracleId": "cake-usdt-bnb",
    "tvl": 0
  },
  {
    "id": "cake-link-bnb",
    "name": "PancakeSwap: LINK-BNB LP",
    "contract": "0xaB9C4a0fD179315b005a5f6D3793cb30Af718152",
    "oracle": "lps",
    "oracleId": "cake-link-bnb",
    "tvl": 0
  },
  {
    "id": "cake-eth-bnb",
    "name": "Pancake: ETH-BNB LP",
    "contract": "0x1CfEAef83Bb688Ac5926df1feEB8F05244054C07",
    "oracle": "lps",
    "oracleId": "cake-eth-bnb",
    "tvl": 0
  },
  {
    "id": "cake-smart",
    "name": "Pancake: CAKE SMART",
    "contract": "0xB0BDBB9E507dBF55f4aC1ef6ADa3E216202e06FD",
    "oracle": "tokens",
    "oracleId": "Cake",
    "tvl": 0
  },
  {
    "id": "bakery-bake",
    "name": "Bakery: BAKE",
    "contract": "0xaC112E7744C129ae54E65F5D2cb4eA472E08eA0B",
    "oracle": "tokens",
    "oracleId": "BAKE",
    "tvl": 0
  },
  {
    "id": "bakery-bake-bnb",
    "name": "Bakery: BAKE-BNB BLP",
    "contract": "0x3e1B60EB79b17d41F8E268936d853A43BEA24259",
    "oracle": "lps",
    "oracleId": "bakery-bake-bnb",
    "tvl": 0
  },
  {
    "id": "cake-alpha-bnb",
    "name": "Pancake: ALPHA-BNB LP",
    "contract": "0xB1B91AA761F552FEF29A50643D0F93690082960F",
    "oracle": "lps",
    "oracleId": "cake-alpha-bnb",
    "tvl": 0
  },
  {
    "id": "cake-inj-bnb",
    "name": "Pancake: INJ-BNB LP",
    "contract": "0xD16Aef70403f1Fbf710C6A73EBb7c4FaA983d59a",
    "oracle": "lps",
    "oracleId": "cake-inj-bnb",
    "tvl": 0
  },
  {
    "id": "cake-twt-bnb",
    "name": "Pancake: TWT-BNB LP",
    "contract": "0x3b2c93f9455786e74C68648EaaB09B20ce557537",
    "oracle": "lps",
    "oracleId": "cake-twt-bnb",
    "tvl": 0
  },
  {
    "id": "cake-xvs-bnb",
    "name": "Pancake: XVS-BNB LP",
    "contract": "0xbB63c8858b64a856d79A80575Df60867622E4782",
    "oracle": "lps",
    "oracleId": "cake-xvs-bnb",
    "tvl": 0
  },
  {
    "id": "narwhal-gold-bnb",
    "name": "Narwhal: GOLD-BNB NLP",
    "contract": "0x179701FD814F17838605c1990EDA96C1EbeC984e",
    "oracle": "lps",
    "oracleId": "narwhal-gold-bnb",
    "tvl": 0
  }
]<|MERGE_RESOLUTION|>--- conflicted
+++ resolved
@@ -1,6 +1,5 @@
 [
   {
-<<<<<<< HEAD
     "id": "banana-keyfi-bnb",
     "name": "Moo Ape KEYFI-BNB",
     "contract": "0x4A62e870EdF51EdAe9Cc9a4BF5D17919c7759AF3",
@@ -30,7 +29,9 @@
     "contract": "0xD5ff0aCA943C918EEE069b1E80Ee0D9d016b2F98",
     "oracle": "lps",
     "oracleId": "hfi-hfi-husd",
-=======
+     "tvl": 0
+  },
+  {
     "id": "cakev2-btcb-busd",
     "name": "Moo CakeV2 BTCB-BUSD",
     "contract": "0x40D21bCd71B0Be8864ff3Dd62373CFFA4E151d6F",
@@ -44,7 +45,6 @@
     "contract": "0xC598B22552a981d565eB85e5E953928Ee0a26E42",
     "oracle": "lps",
     "oracleId": "typhv2-typh-bnb",
->>>>>>> 8c20c30b
     "tvl": 0
   },
   {
