[
  {
<<<<<<< HEAD
=======
    "id": "auto-eth-beth",
    "name": "Moo AutoMdex BETH-ETH",
    "contract": "0xad777a366D5aD4A728A03C2CC61a3c3Ea8935BBB",
    "oracle": "lps",
    "oracleId": "auto-eth-beth",
    "tvl": 0
  },
  {
    "id": "auto-eth-usdt",
    "name": "Moo AutoMdex ETH-USDT",
    "contract": "0x68c39886eA459b4a59758F1e94c3d20C93d47133",
    "oracle": "lps",
    "oracleId": "auto-eth-usdt",
    "tvl": 0
  },
  {
    "id": "auto-btcb-usdt",
    "name": "Moo AutoMdex BTCB-USDT",
    "contract": "0xE5e79043eC57b12F2d15d4a230ED9C7d732Ed93A",
    "oracle": "lps",
    "oracleId": "auto-btcb-usdt",
    "tvl": 0
  },
  {
    "id": "auto-btcb-eth",
    "name": "Moo AutoMdex BTCB-ETH",
    "contract": "0x31e77776b924Cd5f0E624771C9B3d2bD6B9c919E",
    "oracle": "lps",
    "oracleId": "auto-btcb-eth",
    "tvl": 0
  },
  {
    "id": "auto-usdt-busd",
    "name": "Moo AutoMdex USDT-BUSD",
    "contract": "0x17720F863DA01Bc9e266e4eE872E3c98fA1FeAA8",
    "oracle": "lps",
    "oracleId": "auto-usdt-busd",
    "tvl": 0
  },
  {
    "id": "lava-lava-wht",
    "name": "Moo Lava LAVA-WHT",
    "contract": "0xD35ca4abBA932D6d94A3eEe73CaD1F6684cB95Ae",
    "oracle": "lps",
    "oracleId": "lava-lava-wht",
    "tvl": 0
  },
  {
    "id": "lava-lava-usdt",
    "name": "Moo Lava LAVA-USDT",
    "contract": "0xc44d493B6219A7f5C286724b74c158CEBd7fB6f7",
    "oracle": "lps",
    "oracleId": "lava-lava-usdt",
    "tvl": 0
  },
  {
>>>>>>> 2d73968c
    "id": "mash-mash-busd",
    "name": "Moo Mash MASH-BUSD",
    "contract": "0x8D6130b05c59bf8dCCde1921D40979750f5685E7",
    "oracle": "lps",
    "oracleId": "mash-mash-busd",
    "tvl": 0
  },
  {
    "id": "mash-mash-bnb",
    "name": "Moo Mash MASH-BNB",
    "contract": "0x45e13311ee99f040bF9a1207eb864Aae5AEa9119",
    "oracle": "lps",
    "oracleId": "mash-mash-bnb",
    "tvl": 0
  },
  {
    "id": "mash-mash",
    "name": "Moo Mash MASH",
    "contract": "0xE76381E4fd8C4492C2e61000D123AE2Ca3BDa41C",
    "oracle": "tokens",
    "oracleId": "MASH",
    "tvl": 0
  },
  {
    "id": "palm-palm",
    "name": "Moo Palm PALM",
    "contract": "0xFAE7E8b7AB3bd583dEa936E829F1132909A6C6cD",
    "oracle": "tokens",
    "oracleId": "PALM",
    "tvl": 0
  },
  {
    "id": "mdex-mdx-busd",
    "name": "Moo Mdex MDX-BUSD",
    "contract": "0x38507dAEe5F1E6c397d1767B5202931f12feef74",
    "oracle": "lps",
    "oracleId": "mdex-bsc-mdx-busd",
    "tvl": 0
  },
  {
    "id": "banana-bifi-bnb",
    "name": "Moo Ape BIFI-BNB",
    "contract": "0x6ebA4A31c46937B42E66f44a0A1165a08495a38F",
    "oracle": "lps",
    "oracleId": "banana-bifi-bnb",
    "tvl": 0
  },
  {
    "id": "cake-hoo-busd",
    "name": "Moo Pancake HOO-BUSD",
    "contract": "0x9C21d39c1e790A966c81EBf5Db4FE5e8C564d1bF",
    "oracle": "lps",
    "oracleId": "cake-hoo-busd",
    "tvl": 0
  },
  {
    "id": "cake-easy-bnb",
    "name": "Moo Pancake EASY-BNB",
    "contract": "0xF107C61f6c49e8650f080454807279D1672f9a5A",
    "oracle": "lps",
    "oracleId": "cake-easy-bnb",
    "tvl": 0
  },
  {
    "id": "cake-oddz-bnb",
    "name": "Moo Pancake ODDZ-BNB",
    "contract": "0xcAdC68d5834898D54929E694eD19e833e0117694",
    "oracle": "lps",
    "oracleId": "cake-oddz-bnb",
    "tvl": 0
  },
  {
    "id": "cake-apys-bnb",
    "name": "Moo Pancake APYS-BNB",
    "contract": "0xc3991d99a73eD1Fd9d28cd4623DD72732745963b",
    "oracle": "lps",
    "oracleId": "cake-apys-bnb",
    "tvl": 0
  },
  {
    "id": "cake-bondly-bnb",
    "name": "Moo Pancake BONDLY-BNB",
    "contract": "0x3a8fC02909CAC1a317e95d9e2717977Fc52ef36a",
    "oracle": "lps",
    "oracleId": "cake-bondly-bnb",
    "tvl": 0
  },
  {
    "id": "cake-itam-bnb",
    "name": "Moo Pancake ITAM-BNB",
    "contract": "0x4dD62Fc76fD57175151777e845dfe9E981b87aE7",
    "oracle": "lps",
    "oracleId": "cake-itam-bnb",
    "tvl": 0
  },
  {
    "id": "cake-arpa-bnb",
    "name": "Moo Pancake ARPA-BNB",
    "contract": "0x6E1D34Bac5d49E9b488D8eadFCB632953263F2eA",
    "oracle": "lps",
    "oracleId": "cake-arpa-bnb",
    "tvl": 0
  },
  {
    "id": "auto-adav2",
    "name": "Moo Auto ADAv2",
    "contract": "0x8Ba14664DFae93bb175296CD43eB52a23Ba576f5",
    "oracle": "tokens",
    "oracleId": "ADA",
    "tvl": 0
  },
  {
    "id": "auto-sxpv2",
    "name": "Moo Auto SXPv2",
    "contract": "0xbB7Ed513e421ad454191790199E4731757545793",
    "oracle": "tokens",
    "oracleId": "SXP",
    "tvl": 0
  },
  {
    "id": "mdex-uni",
    "name": "Moo Mdex UNI",
    "contract": "0xC57869A0bDeF07bf4E9Ffdd598Ffc235248987d4",
    "oracle": "tokens",
    "oracleId": "UNI",
    "tvl": 0
  },
  {
    "id": "mdex-xvs",
    "name": "Moo Mdex XVS",
    "contract": "0x93aBCe226ac5082aD8702681354C48E739eEFDd5",
    "oracle": "tokens",
    "oracleId": "XVS",
    "tvl": 0
  },
  {
    "id": "auto-ethv2",
    "name": "Moo Auto ETHv2",
    "contract": "0x0F47eaae1EC5fD11067455210c494a7828024524",
    "oracle": "tokens",
    "oracleId": "ETH",
    "tvl": 0
  },
  {
    "id": "auto-btcv2",
    "name": "Moo Auto BTCv2",
    "contract": "0x0845813938515FE56730c124Ab8CA2DF58B01463",
    "oracle": "tokens",
    "oracleId": "BTCB",
    "tvl": 0
  },
  {
    "id": "auto-usdcv2",
    "name": "Moo Auto USDCv2",
    "contract": "0x5d931BBcD7010935103AC1FDb8B43625A7CB67A4",
    "oracle": "tokens",
    "oracleId": "USDC",
    "tvl": 0
  },
  {
    "id": "auto-usdtv2",
    "name": "Moo Auto USDTv2",
    "contract": "0xb0C71ae9a71bbf03BE6F33A29a71C485472f5a1F",
    "oracle": "tokens",
    "oracleId": "USDT",
    "tvl": 0
  },
  {
    "id": "mdex-sushi",
    "name": "Moo Mdex SUSHI",
    "contract": "0xC098389D4d329D4B5970dC8a1bD78Eba9DDee974",
    "oracle": "tokens",
    "oracleId": "SUSHI",
    "tvl": 0
  },
  {
    "id": "mdex-inj",
    "name": "Moo Mdex INJ",
    "contract": "0x5212d0e82CBAD96541454E5227f273Abff986F78",
    "oracle": "tokens",
    "oracleId": "INJ",
    "tvl": 0
  },
  {
    "id": "auto-busdv2",
    "name": "Moo Auto BUSDv2",
    "contract": "0x4533B96E7737D2158a0DFf9a3a2A97f4419ef646",
    "oracle": "tokens",
    "oracleId": "BUSD",
    "tvl": 0
  },
  {
    "id": "mdex-eth-usdt",
    "name": "Moo Mdex ETH-USDT",
    "contract": "0x2C74A61556AfF02Be19B3d7a746ba75A38210fd3",
    "oracle": "lps",
    "oracleId": "mdex-bsc-eth-usdt",
    "tvl": 0
  },
  {
    "id": "mdex-mdx-bnb",
    "name": "Moo Mdex MDX-BNB",
    "contract": "0x31e2d52A04FEb223109506E4c6f195C0cF16b98A",
    "oracle": "lps",
    "oracleId": "mdex-bsc-mdx-bnb",
    "tvl": 0
  },
  {
    "id": "typh-typh-bnb",
    "name": "Moo Typh TYPH-BNB",
    "contract": "0xFC5C3411d4415E4fDff8f842F1Ae109350e61249",
    "oracle": "lps",
    "oracleId": "typh-typh-bnb",
    "tvl": 0
  },
  {
    "id": "biti-biti-bnb",
    "name": "Moo Biti BITI-BNB",
    "contract": "0x554a710F4b5A354C991da0F19CC4D14E94493da1",
    "oracle": "lps",
    "oracleId": "biti-biti-bnb",
    "tvl": 0
  },
  {
    "id": "swamp-swamp",
    "name": "Moo Swampy SWAMP",
    "contract": "0x06C9e0b65ff4e02940c5b0f50b27D799622b2b39",
    "oracle": "tokens",
    "oracleId": "SWAMP",
    "tvl": 0
  },
  {
    "id": "olive-olive-avax",
    "name": "Moo Olive OLIVE-AVAX",
    "contract": "0x9Bb9B11917e7bC3528B6048E9B01cD5E302bb27B",
    "oracle": "lps",
    "oracleId": "olive-olive-avax",
    "tvl": 0
  },
  {
    "id": "olive-olive-usdt",
    "name": "Moo Olive OLIVE-USDT",
    "contract": "0xBdA8bC79705BC60226adCA2766e94Eb5512949a3",
    "oracle": "lps",
    "oracleId": "olive-olive-usdt",
    "tvl": 0
  },
  {
    "id": "swamp-cake",
    "name": "Moo Swampy CAKE",
    "contract": "0x4d1A2b3119895d887b87509693338b86730bCE06",
    "oracle": "tokens",
    "oracleId": "Cake",
    "tvl": 0
  },
  {
    "id": "palm-palm-busd",
    "name": "Moo Palm PALM-BUSD",
    "contract": "0x017443Dfc7A70A9d4D5cbCb966E95222955A6a7d",
    "oracle": "lps",
    "oracleId": "palm-palm-busd",
    "tvl": 0
  },
  {
    "id": "palm-palm-bnb",
    "name": "Moo Palm PALM-BNB",
    "contract": "0xA85D1879E78C1875479635fda2daD25C9743dc39",
    "oracle": "lps",
    "oracleId": "palm-palm-bnb",
    "tvl": 0
  },
  {
    "id": "snob-3pool",
    "name": "Moo Snob 3Pool",
    "contract": "0x0a350c62f4b8C7dA93fBca469e53a182b5BBD044",
    "oracle": "tokens",
    "oracleId": "snob-3pools",
    "tvl": 0
  },
  {
    "id": "swamp-bifi-bnb",
    "name": "Moo Swampy BIFI-BNB",
    "contract": "0x56Ba15eCA5FB30b13FCaD7392c82811a5Ce98e4d",
    "oracle": "lps",
    "oracleId": "cake-bifi-bnb",
    "tvl": 0
  },
  {
    "id": "swamp-cake-bnb",
    "name": "Moo Swampy CAKE-BNB",
    "contract": "0xe75E9Cc79c2d1dAa00f30991FBB413C8d4a86537",
    "oracle": "lps",
    "oracleId": "cake-cake-bnb",
    "tvl": 0
  },
  {
    "id": "bingo-sbgo-busd",
    "name": "Moo Bingo SBGO-BUSD",
    "contract": "0x7d65a619e696cE8e7020C6Af3Aa9f75542BD6a11",
    "oracle": "lps",
    "oracleId": "bingo-sbgo-busd",
    "tvl": 0
  },
  {
    "id": "bingo-bgo-busd",
    "name": "Moo Bingo BGO-BUSD",
    "contract": "0xa61B7B10B2694E1c283b41be3E55A31a29187290",
    "oracle": "lps",
    "oracleId": "bingo-bgo-busd",
    "tvl": 0
  },
  {
    "id": "swamp-swamp-busd",
    "name": "Moo Swampy SWAMP-BUSD",
    "contract": "0x4a759386cacb60A714275F97AbA9b555d91001c9",
    "oracle": "lps",
    "oracleId": "swamp-swamp-busd",
    "tvl": 0
  },
  {
    "id": "swamp-swamp-bnb",
    "name": "Moo Swampy SWAMP-BNB",
    "contract": "0xb500cd497dD53e8ee889c2553B9Ea82326f21bA9",
    "oracle": "lps",
    "oracleId": "swamp-swamp-bnb",
    "tvl": 0
  },
  {
    "id": "cake-lien-bnb",
    "name": "Moo Cake LIEN-BNB",
    "contract": "0x5157821D6FB7046e7081F6c2aa559cb379200a64",
    "oracle": "lps",
    "oracleId": "cake-lien-bnb",
    "tvl": 0
  },
  {
    "id": "cake-swth-bnb",
    "name": "Moo Cake SWTH-BNB",
    "contract": "0x2A3166a20a88B04282C17de6cCE1eEd032314f96",
    "oracle": "lps",
    "oracleId": "cake-swth-bnb",
    "tvl": 0
  },
  {
    "id": "cake-dft-bnb",
    "name": "Moo Cake DFT-BNB",
    "contract": "0x1f945e77280653549aA1D36f24620A06Bc64e712",
    "oracle": "lps",
    "oracleId": "cake-dft-bnb",
    "tvl": 0
  },
  {
    "id": "cake-dego-bnb",
    "name": "Moo Cake DEGO-BNB",
    "contract": "0x669bDA1beB430D7a29fDE2dB847E071344266748",
    "oracle": "lps",
    "oracleId": "cake-dego-bnb",
    "tvl": 0
  },
  {
    "id": "tndr-tndr-busd",
    "name": "Moo Tndr TNDR-BUSD",
    "contract": "0x94Df3D9d2B7594AAa9D633e88bcF8195BA07819A",
    "oracle": "lps",
    "oracleId": "tndr-tndr-busd",
    "tvl": 0
  },
  {
    "id": "tndr-tndr-bnb",
    "name": "Moo Tndr TNDR-BNB",
    "contract": "0x8BdBc15aE5EbcaA00a27221D5A45469733F147F6",
    "oracle": "lps",
    "oracleId": "tndr-tndr-bnb",
    "tvl": 0
  },
  {
    "id": "cake-dego-bnb",
    "name": "Moo Cake DEGO-BNB",
    "contract": "0x669bDA1beB430D7a29fDE2dB847E071344266748",
    "oracle": "lps",
    "oracleId": "cake-dego-bnb",
    "tvl": 0
  },
  {
    "id": "cake-gum-bnb",
    "name": "Moo Cake GUM-BNB",
    "contract": "0xd689d9C73c01C68b8c0fD0954Cf13E59aC953B66",
    "oracle": "lps",
    "oracleId": "cake-gum-bnb",
    "tvl": 0
  },
  {
    "id": "swirl-swirl-bnb",
    "name": "Moo Swirl SWIRL-BNB",
    "contract": "0x2BE1cB6bc19E4592Beab28DcCfB993E4ad7A43aF",
    "oracle": "lps",
    "oracleId": "swirl-swirl-bnb",
    "tvl": 0
  },
  {
    "id": "cake-mir-ust",
    "name": "Moo Cake MIR-UST",
    "contract": "0x8B3898642BC30b0aEF072BA3E43b427a4A2015D8",
    "oracle": "lps",
    "oracleId": "cake-mir-ust",
    "tvl": 0
  },
  {
    "id": "cake-pbtc-bnb",
    "name": "Moo Cake pBTC-BNB",
    "contract": "0x1733Ff33036C7D785d0eACDB53138a9Aff8387De",
    "oracle": "lps",
    "oracleId": "cake-pbtc-bnb",
    "tvl": 0
  },
  {
    "id": "zefi-zefi-busd",
    "name": "Moo Zefi ZEFI-BUSD",
    "contract": "0x8152cd7b2EA135022a5E0baF625CB655302F2E7b",
    "oracle": "lps",
    "oracleId": "zefi-zefi-busd",
    "tvl": 0
  },
  {
    "id": "zefi-zefi-bnb",
    "name": "Moo Zefi ZEFI-BNB",
    "contract": "0xc9f7337E2c638C48dd7dcF506535e8fEb0c3c786",
    "oracle": "lps",
    "oracleId": "zefi-zefi-bnb",
    "tvl": 0
  },
  {
    "id": "cake-bscx-bnb",
    "name": "Moo Pancake BSCX-BNB",
    "contract": "0xb5f0ff997bec850b11792ed07b2b5abdea869b84",
    "oracle": "lps",
    "oracleId": "cake-bscx-bnb",
    "tvl": 0
  },
  {
    "id": "cafe-brew-busd",
    "name": "Moo Cafe BREW-BUSD",
    "contract": "0x10120b5550214ab9451b9b00e4f78e82c02d6482",
    "oracle": "lps",
    "oracleId": "cafe-brew-busd",
    "tvl": 0
  },
  {
    "id": "crow-crow-bnb",
    "name": "Moo Crow CROW-BNB",
    "contract": "0xbd701bc24485ebfd3680285fb152509637ab8ad4",
    "oracle": "lps",
    "oracleId": "crow-crow-bnb",
    "tvl": 0
  },
  {
    "id": "cake-dai-busd",
    "name": "Moo Pancake DAI-BUSD",
    "contract": "0xE372825C7b436244Cd5fA79cAa16e4Cc3091D4B0",
    "oracle": "lps",
    "oracleId": "cake-dai-busd",
    "tvl": 0
  },
  {
    "id": "cake-usdc-busd",
    "name": "Moo Pancake USDC-BUSD",
    "contract": "0x0666bDF7187307890D2ACF092493cCEA51A8CD0b",
    "oracle": "lps",
    "oracleId": "cake-usdc-busd",
    "tvl": 0
  },
  {
    "id": "cake-lina-busd",
    "name": "Moo Pancake LINA-BUSD",
    "contract": "0x310DF4c1DD93337A165AeF8e3d45A770CaaDe3b6",
    "oracle": "lps",
    "oracleId": "cake-lina-busd",
    "tvl": 0
  },
  {
    "id": "cake-iotx-busd",
    "name": "Moo Pancake IOTX-BUSD",
    "contract": "0x8a27f380626CAc25DF8D3Ea50Ed1fd7Db882e653",
    "oracle": "lps",
    "oracleId": "cake-iotx-busd",
    "tvl": 0
  },
  {
    "id": "cake-bopen-bnb",
    "name": "Moo Pancake BOPEN-BNB",
    "contract": "0x847c5748A280d800690F7D3A62574603b57Cd0b7",
    "oracle": "lps",
    "oracleId": "cake-bopen-bnb",
    "tvl": 0
  },
  {
    "id": "cake-bor-bnb",
    "name": "Moo Pancake BOR-BNB",
    "contract": "0x2EA1175f7189BeAdd6D8A7687B0a311C6785a7a3",
    "oracle": "lps",
    "oracleId": "cake-bor-bnb",
    "tvl": 0
  },
  {
    "id": "cake-bmxx-bnb",
    "name": "Moo Pancake BMXX-BNB",
    "contract": "0xE7DCEFacf1c9c523c1ccCc3Fc1Ae3EB654a4e805",
    "oracle": "lps",
    "oracleId": "cake-bmxx-bnb",
    "tvl": 0
  },
  {
    "id": "cake-xmark-busd",
    "name": "Moo Pancake XMARK-BUSD",
    "contract": "0x9De53755e913913dEcA7360a19C0634F2214FB6d",
    "oracle": "lps",
    "oracleId": "cake-xmark-busd",
    "tvl": 0
  },
  {
    "id": "hps-hps-bnb",
    "name": "Moo Billion HPS-BNB",
    "contract": "0x17cB1Ddb71ca34958e54f8152f0913C25bC50DF6",
    "oracle": "lps",
    "oracleId": "hps-hps-bnb",
    "tvl": 0
  },
  {
    "id": "hps-hps",
    "name": "Moo Billion HPS",
    "contract": "0xAC8E64BE515fAe8c6026fb22954d4D1375938Bb5",
    "oracle": "tokens",
    "oracleId": "HPS",
    "tvl": 0
  },
  {
    "id": "1inch-1inch",
    "name": "Moo 1INCH 1INCH",
    "contract": "0xBa53AF4C2f1649F82e8070FB306DDBF2771A1950",
    "oracle": "tokens",
    "oracleId": "1INCH",
    "tvl": 0
  },
  {
    "id": "alpaca-salpaca",
    "name": "Moo Alpaca sALPACA",
    "contract": "0xCd1C6adca69071F61EfE5aaa0BB63cA3419D5088",
    "oracle": "tokens",
    "oracleId": "ALPACA",
    "tvl": 0
  },
  {
    "id": "ellipsis-3eps",
    "name": "Moo Ellipsis 3Pool",
    "contract": "0xE563c046147b4dF98bfCD3d00Dc54511F0c3b752",
    "oracle": "lps",
    "oracleId": "ellipsis-3eps",
    "tvl": 0
  },
  {
    "id": "ellipsis-eps-bnb",
    "name": "Moo Ellipsis EPS-BNB",
    "contract": "0xD467af8C117AcaF7B2725a6d35Dc5A471A683055",
    "oracle": "lps",
    "oracleId": "ellipsis-eps-bnb",
    "tvl": 0
  },
  {
    "id": "naut-naut-bnb",
    "name": "Moo Naut NAUT-BNB",
    "contract": "0x693402b80b073b872589433e6fa1b08665E12025",
    "oracle": "lps",
    "oracleId": "naut-naut-bnb",
    "tvl": 0
  },
  {
    "id": "alpaca-alpaca-bnb",
    "name": "Moo Alpaca ALPACA-BNB",
    "contract": "0xB4CF4b0d79AF3A5627D5595483e0df9620B7d236",
    "oracle": "lps",
    "oracleId": "alpaca-alpaca-bnb",
    "tvl": 0
  },
  {
    "id": "cake-zil-bnb",
    "name": "Moo Pancake ZIL-BNB",
    "contract": "0xdFD00D26f698d036EA26900614793829D119C0Ca",
    "oracle": "lps",
    "oracleId": "cake-zil-bnb",
    "tvl": 0
  },
  {
    "id": "cake-pcws-bnb",
    "name": "Moo Pancake pCWS-BNB",
    "contract": "0x80736F3dd7B2c17ea08C452D3140a7daa461f187",
    "oracle": "lps",
    "oracleId": "cake-pcws-bnb",
    "tvl": 0
  },
  {
    "id": "cake-lto-bnb",
    "name": "Moo Pancake LTO-BNB",
    "contract": "0x37A36B817f372A9F1bDb2Ee59bA1D2c599B2AE77",
    "oracle": "lps",
    "oracleId": "cake-lto-bnb",
    "tvl": 0
  },
  {
    "id": "cake-trade-bnb",
    "name": "Moo Pancake TRADE-BNB",
    "contract": "0x3F3601229F6fE7D9f3FA8554f0C3Ca4CaE8043B4",
    "oracle": "lps",
    "oracleId": "cake-trade-bnb",
    "tvl": 0
  },
  {
    "id": "space-space-busd",
    "name": "Moo Space SPACE-BUSD",
    "contract": "0xd71A3edcdAe126a30960df40CB5247d87980Bf08",
    "oracle": "lps",
    "oracleId": "space-space-busd",
    "tvl": 0
  },
  {
    "id": "space-space-bnb",
    "name": "Moo Space SPACE-BNB",
    "contract": "0xbC943C4C00E837e65Cf76BcD8Df8C365FB44Dd6f",
    "oracle": "lps",
    "oracleId": "space-space-bnb",
    "tvl": 0
  },
  {
    "id": "cake-bbadger-btcb",
    "name": "Moo Pancake BADGER-BTCB",
    "contract": "0x9fBa2fc7505CE6801ADCF23146310187CecfcE47",
    "oracle": "lps",
    "oracleId": "cake-bbadger-btcb",
    "tvl": 0
  },
  {
    "id": "cake-bdigg-btcb",
    "name": "Moo Pancake bDIGG-BTCB",
    "contract": "0x2c1a0950aC426f920f260C9647BCD3AFD0482f4e",
    "oracle": "lps",
    "oracleId": "cake-bdigg-btcb",
    "tvl": 0
  },
  {
    "id": "jul-twt-bnb",
    "name": "Moo Jul TWT-BNB",
    "contract": "0x7091E04422d1D9Be48C211cf2F818a7E88EFd736",
    "oracle": "lps",
    "oracleId": "jul-twt-bnb",
    "tvl": 0
  },
  {
    "id": "jul-vidt-bnb",
    "name": "Moo Jul VIDT-BNB",
    "contract": "0x621Ab9A2EF4256A43dEFeB37F0a1eACb276BbF97",
    "oracle": "lps",
    "oracleId": "jul-vidt-bnb",
    "tvl": 0
  },
  {
    "id": "pumpy-pmp-bnb",
    "name": "Moo Pumpy PMP-BNB",
    "contract": "0xE929d65cBf543cC3cA6b18Fe7872fccC6abBf480",
    "oracle": "lps",
    "oracleId": "pumpy-pmp-bnb",
    "tvl": 0
  },
  {
    "id": "com-png-avax",
    "name": "Moo Complus PNG-AVAX",
    "contract": "0x7076a33b6525132fF77F0FeE2daB2a1e79688DA0",
    "oracle": "lps",
    "oracleId": "com-png-avax",
    "tvl": 0
  },
  {
    "id": "com-eth-avax",
    "name": "Moo Complus ETH-AVAX",
    "contract": "0x0c89Ca08b6831e6b81f9f969F37A966a2C44d3d1",
    "oracle": "lps",
    "oracleId": "com-eth-avax",
    "tvl": 0
  },
  {
    "id": "com-usdt-avax",
    "name": "Moo Complus USDT-AVAX",
    "contract": "0x14d07853560436aEe38BE12DD66d944B07D5E59F",
    "oracle": "lps",
    "oracleId": "com-usdt-avax",
    "tvl": 0
  },
  {
    "id": "blizzard-xblzd-bnb",
    "name": "Moo Blizzard xBLZD-BNB",
    "contract": "0xF7E3273930D8ffdb967BD5B4afe67aa195DF7347",
    "oracle": "lps",
    "oracleId": "blizzard-xblzd-bnb",
    "tvl": 0
  },
  {
    "id": "blizzard-xblzd-busd",
    "name": "Moo Blizzard xBLZD-BUSD",
    "contract": "0xE4012400f60ffae2584F9D9Ee61Ca65B31A24c7F",
    "oracle": "lps",
    "oracleId": "blizzard-xblzd-busd",
    "tvl": 0
  },
  {
    "id": "blizzard-xblzd",
    "name": "Moo Blizzard xBLZD",
    "contract": "0xf69bA3131029173Ca97aa43400B10689f5C23f59",
    "oracle": "tokens",
    "oracleId": "xBLZD",
    "tvl": 0
  },
  {
    "id": "com-com-bnb",
    "name": "Moo Complus COM-BNB",
    "contract": "0x0DA3EB14c8d07a87A366D029d7f2341Ac0eca775",
    "oracle": "lps",
    "oracleId": "com-com-bnb",
    "tvl": 0
  },
  {
    "id": "snob-snob-avax",
    "name": "Moo Snowball SNOB-AVAX",
    "contract": "0x114c5f7f42fB75b7960aa3e4c327f53288360F58",
    "oracle": "lps",
    "oracleId": "snob-snob-avax",
    "tvl": 0
  },
  {
    "id": "complus-dai-avax",
    "name": "Moo Complus DAI-AVAX",
    "contract": "0xB5F0fF997BEc850b11792ed07b2B5AbDEa869B84",
    "oracle": "lps",
    "oracleId": "complus-dai-avax",
    "tvl": 0
  },
  {
    "id": "complus-com-avax",
    "name": "Moo Complus COM-AVAX",
    "contract": "0xA43d8f6Db69610C8260B953658553cabF01D77c6",
    "oracle": "lps",
    "oracleId": "complus-com-avax",
    "tvl": 0
  },
  {
    "id": "cake-dusk-bnb",
    "name": "Moo Pancake DUSK-BNB",
    "contract": "0x4BeE93b29e1b3fd90bb3e6EdE9539Fe92E9836Cd",
    "oracle": "lps",
    "oracleId": "cake-dusk-bnb",
    "tvl": 0
  },
  {
    "id": "cake-cos-bnb",
    "name": "Moo Pancake COS-BNB",
    "contract": "0x61B51dc9AEb46403628930ef5F527168941E639b",
    "oracle": "lps",
    "oracleId": "cake-cos-bnb",
    "tvl": 0
  },
  {
    "id": "cake-txl-busd",
    "name": "Moo Pancake TXL-BUSD",
    "contract": "0x8AA0635A4719e665A08BaDe38b13F4a6d278165A",
    "oracle": "lps",
    "oracleId": "cake-txl-busd",
    "tvl": 0
  },
  {
    "id": "png-wbtc-avax",
    "name": "Moo Pangolin WBTC-AVAX",
    "contract": "0xd5ab3Fac6200B0D8e8d76daED62793026118A78c",
    "oracle": "lps",
    "oracleId": "png-wbtc-avax",
    "tvl": 0
  },
  {
    "id": "png-sushi-avax",
    "name": "Moo Pangolin SUSHI-AVAX",
    "contract": "0x3094Ab4Af54f5208B867125B5CCeCc94Bc17cbB6",
    "oracle": "lps",
    "oracleId": "png-sushi-avax",
    "tvl": 0
  },
  {
    "id": "png-link-avax",
    "name": "Moo Pangolin LINK-AVAX",
    "contract": "0x6571052b2FB67DF6DD003ED6ed371098A030Eb0d",
    "oracle": "lps",
    "oracleId": "png-link-avax",
    "tvl": 0
  },
  {
    "id": "png-uni-avax",
    "name": "Moo Pangolin UNI-AVAX",
    "contract": "0x17657955D954bD7F7315C388D7099af7B0b851FA",
    "oracle": "lps",
    "oracleId": "png-uni-avax",
    "tvl": 0
  },
  {
    "id": "png-usdt-png",
    "name": "Moo Pangolin USDT-PNG",
    "contract": "0x044e87f30bd9bD961c04028aC69155493E1b9eD0",
    "oracle": "lps",
    "oracleId": "png-usdt-png",
    "tvl": 0
  },
  {
    "id": "squirrel-nuts",
    "name": "Moo Squirrel NUTS",
    "contract": "0x2D40beB0122aBcAD0E6b49934d47adac6Dddd97B",
    "oracle": "tokens",
    "oracleId": "NUTS",
    "tvl": 0
  },
  {
    "id": "squirrel-nuts-bnb",
    "name": "Moo Squirrel NUTS-BNB",
    "contract": "0xB1C9A27394dBa451Bfc4a5dce8Fc829f8a3E9278",
    "oracle": "lps",
    "oracleId": "squirrel-nuts-bnb",
    "tvl": 0
  },
  {
    "id": "cake-bifi-bnb",
    "name": "Moo Pancake BIFI-BNB",
    "contract": "0x3B5332A476AbCdb80Cde6645e9e5563435e97772",
    "oracle": "lps",
    "oracleId": "cake-bifi-bnb",
    "tvl": 0
  },
  {
    "id": "bakery-bat-bake",
    "name": "Moo Bakery BAT-BAKE",
    "contract": "0x92E586d7dB14483C103c2e0FE6A596F8b55DA752",
    "oracle": "lps",
    "oracleId": "bakery-bat-bake",
    "tvl": 0
  },
  {
    "id": "mdex-eth-wht",
    "name": "Moo Mdex ETH-WHT",
    "contract": "0x07AD2C13a0D735FA4F8788DC0B6355AaaB2f3407",
    "oracle": "lps",
    "oracleId": "mdex-eth-wht",
    "tvl": 0
  },
  {
    "id": "mdex-hbtc-wht",
    "name": "Moo Mdex HBTC-WHT",
    "contract": "0xFDafEA4529d609901E6E6CC65b3e2C1C822e223d",
    "oracle": "lps",
    "oracleId": "mdex-hbtc-wht",
    "tvl": 0
  },
  {
    "id": "mdex-uni-usdt",
    "name": "Moo Mdex UNI-USDT",
    "contract": "0xC422261EdC5dB679CAd9BC403e886351De540e77",
    "oracle": "lps",
    "oracleId": "mdex-uni-usd",
    "tvl": 0
  },
  {
    "id": "mdex-yfi-usdt",
    "name": "Moo Mdex YFI-USDT",
    "contract": "0xbF7421bd2f79643a671b70d1DDE57D452C110CF8",
    "oracle": "lps",
    "oracleId": "mdex-yfi-usd",
    "tvl": 0
  },
  {
    "id": "mdex-bal-usdt",
    "name": "Moo Mdex BAL-USDT",
    "contract": "0x666c0b9D37A20235C232081C1C6B2edc70ecC7F3",
    "oracle": "lps",
    "oracleId": "mdex-bal-usd",
    "tvl": 0
  },
  {
    "id": "mdex-link-usdt",
    "name": "Moo Mdex LINK-USDT",
    "contract": "0x044e87f30bd9bD961c04028aC69155493E1b9eD0",
    "oracle": "lps",
    "oracleId": "mdex-link-usd",
    "tvl": 0
  },
  {
    "id": "mdex-snx-usdt",
    "name": "Moo Mdex SNX-USDT",
    "contract": "0x8B1Ca7f3F0838dCd23DA8CFe223eA313739193cb",
    "oracle": "lps",
    "oracleId": "mdex-snx-usd",
    "tvl": 0
  },
  {
    "id": "mdex-aave-usdt",
    "name": "Moo Mdex AAVE-USDT",
    "contract": "0x6169551074826724CAcd8Deb452BF133403c2036",
    "oracle": "lps",
    "oracleId": "mdex-aave-usd",
    "tvl": 0
  },
  {
    "id": "mdex-lhb-usdt",
    "name": "Moo Mdex LHB-USDT",
    "contract": "0x945b2379E29F503a78dBcaB2feEFFE74a6c31E2b",
    "oracle": "lps",
    "oracleId": "mdex-lhb-usd",
    "tvl": 0
  },
  {
    "id": "mdex-hpt-usdt",
    "name": "Moo Mdex HPT-USDT",
    "contract": "0x7a670e849DB824364d1031DEAfB4cD603144F23D",
    "oracle": "lps",
    "oracleId": "mdex-hpt-usd",
    "tvl": 0
  },
  {
    "id": "mdex-hfil-usdt",
    "name": "Moo Mdex HFIL-USDT",
    "contract": "0x1433c4a55449c8B96cf5Ac0cF395cBd8dc8e5f60",
    "oracle": "lps",
    "oracleId": "mdex-hfil-usd",
    "tvl": 0
  },
  {
    "id": "mdex-hbch-usdt",
    "name": "Moo Mdex HBCH-USDT",
    "contract": "0xdf68Bf80D427A5827Ff2c06A9c70D407e17DC041",
    "oracle": "lps",
    "oracleId": "mdex-hbch-usd",
    "tvl": 0
  },
  {
    "id": "mdex-hdot-usdt",
    "name": "Moo Mdex HDOT-USDT",
    "contract": "0x2a30C5e0d577108F694d2A96179cd73611Ee069b",
    "oracle": "lps",
    "oracleId": "mdex-hdot-usd",
    "tvl": 0
  },
  {
    "id": "mdex-hltc-usdt",
    "name": "Moo Mdex HLTC-USDT",
    "contract": "0x41D44B276904561Ac51855159516FD4cB2c90968",
    "oracle": "lps",
    "oracleId": "mdex-hltc-usd",
    "tvl": 0
  },
  {
    "id": "mdex-husd-usdt",
    "name": "Moo Mdex HUSD-USDT",
    "contract": "0xe6CcE165Aa3e52B2cC55F17b1dBC6A8fe5D66610",
    "oracle": "lps",
    "oracleId": "mdex-husd-usd",
    "tvl": 0
  },
  {
    "id": "png-usdt-avax",
    "name": "Moo Pangolin USDT-AVAX",
    "contract": "0x7a670e849DB824364d1031DEAfB4cD603144F23D",
    "oracle": "lps",
    "oracleId": "png-usdt-avax",
    "tvl": 0
  },
  {
    "id": "png-eth-avax",
    "name": "Moo Pangolin ETH-AVAX",
    "contract": "0xDA875A511860f2752B891677489d08CaEDac00EA",
    "oracle": "lps",
    "oracleId": "png-eth-avax",
    "tvl": 0
  },
  {
    "id": "png-png-avax",
    "name": "Moo Pangolin PNG-AVAX",
    "contract": "0x71b5852857b85D5096d4288AD6d293F217d8e162",
    "oracle": "lps",
    "oracleId": "png-png-avax",
    "tvl": 0
  },
  {
    "id": "memefarm-mfrm-bnb",
    "name": "Moo Memefarm MFRM-BNB",
    "contract": "0x94d75413A29287Dde5766E5595dc61e668965170",
    "oracle": "lps",
    "oracleId": "memefarm-mfrm-bnb",
    "tvl": 0
  },
  {
    "id": "memefarm-ape-bnb",
    "name": "Moo Memefarm APE-BNB",
    "contract": "0xbA67606DFE07387D20d9A324eF91732954688D77",
    "oracle": "lps",
    "oracleId": "memefarm-ape-bnb",
    "tvl": 0
  },
  {
    "id": "slime-slime-busd",
    "name": "Moo Slime SLIME-BUSD",
    "contract": "0xd7987DB14509FACb9CC44c0b82CC86c188f5cEEF",
    "oracle": "lps",
    "oracleId": "slime-slime-busd",
    "tvl": 0
  },
  {
    "id": "slime-slime-bnb",
    "name": "Moo Slime SLIME-BNB",
    "contract": "0x62d7eC40A1a3f0AB5D1fCC0D8bd3dCb015aFe6a3",
    "oracle": "lps",
    "oracleId": "slime-slime-bnb",
    "tvl": 0
  },
  {
    "id": "cake-alice-bnb",
    "name": "Moo Pancake ALICE-BNB",
    "contract": "0x0C098a54FeE7EC15a59587E69cD340BBd9d22077",
    "oracle": "lps",
    "oracleId": "cake-alice-bnb",
    "tvl": 0
  },
  {
    "id": "cake-nuls-busd",
    "name": "Moo Pancake NULS-BUSD",
    "contract": "0x96F66Dcf58fe5D276d64AC43095E2910AD4DBfD1",
    "oracle": "lps",
    "oracleId": "cake-nuls-busd",
    "tvl": 0
  },
  {
    "id": "jul-xvs-bnb",
    "name": "Moo Jul XVS-BNB",
    "contract": "0x48cc86214C58d7EaA78C100156c55DD45A676Ed1",
    "oracle": "lps",
    "oracleId": "jul-xvs-bnb",
    "tvl": 0
  },
  {
    "id": "jul-dot-bnb",
    "name": "Moo Jul DOT-BNB",
    "contract": "0xa640E017Fc01dD39F6b7B07b0460B04E218c0a01",
    "oracle": "lps",
    "oracleId": "jul-dot-bnb",
    "tvl": 0
  },
  {
    "id": "jul-uni-bnb",
    "name": "Moo Jul UNI-BNB",
    "contract": "0xd9fe7Ff89C5303E439a14a5155F7F48E34F28518",
    "oracle": "lps",
    "oracleId": "jul-uni-bnb",
    "tvl": 0
  },
  {
    "id": "jul-btcb-bnb",
    "name": "Moo Jul BTCB-BNB",
    "contract": "0xFa7767Cf402a6D198cC136FED32550ABA70C3e02",
    "oracle": "lps",
    "oracleId": "jul-btcb-bnb",
    "tvl": 0
  },
  {
    "id": "belt-belt-bnb",
    "name": "Moo Belt BELT-BNB",
    "contract": "0xfc01F7a17eEb5DABc97312E13954444b00217621",
    "oracle": "lps",
    "oracleId": "cake-belt-bnb",
    "tvl": 0
  },
  {
    "id": "belt-venus-blp",
    "name": "Moo Belt VenusBLP",
    "contract": "0xb35Dc0b5eFd7c75590a9da55BE46d968c5804e24",
    "oracle": "lps",
    "oracleId": "belt-venus-blp",
    "tvl": 0
  },
  {
    "id": "banana-banana",
    "name": "Moo Ape BANANA",
    "contract": "0xD307e7CC6a302046b7D91D83aa4B8324cFB7a786",
    "oracle": "tokens",
    "oracleId": "BANANA",
    "tvl": 0
  },
  {
    "id": "cake-belt-bnb",
    "name": "Moo Pancake BELT-BNB",
    "contract": "0xee43C2D11Bc6DF95dcECd9be05ae648863D6f9dC",
    "oracle": "lps",
    "oracleId": "cake-belt-bnb",
    "tvl": 0
  },
  {
    "id": "cake-ramp-busd",
    "name": "Moo Pancake RAMP-BUSD",
    "contract": "0x32FDaa004C1d9cFCf9B8044D6015DD7bb3a7Ec5a",
    "oracle": "lps",
    "oracleId": "cake-ramp-busd",
    "tvl": 0
  },
  {
    "id": "jul-juld-bnb",
    "name": "Moo Jul JulD-BNB",
    "contract": "0xcB8c4416cD10836ff7A35F4b2AfD5BE0257Cc9DB",
    "oracle": "lps",
    "oracleId": "jul-juld-bnb",
    "tvl": 0
  },
  {
    "id": "jul-bifi-bnb",
    "name": "Moo Jul BIFI-BNB",
    "contract": "0x6a3fF116a10349BB40B22FD7687871d5D560d715",
    "oracle": "lps",
    "oracleId": "jul-bifi-bnb",
    "tvl": 0
  },
  {
    "id": "auto-ust-busd",
    "name": "Moo Auto CTK-BNB",
    "contract": "0xCa0294b89ee367ADaEDC8cdA684648dC1c5D8FEe",
    "oracle": "lps",
    "oracleId": "auto-ust-busd",
    "tvl": 0
  },
  {
    "id": "auto-ctk-bnb",
    "name": "Moo Auto CTK-BNB",
    "contract": "0x00dD62424A79C971D6F6a10bac531F33185E6d5b",
    "oracle": "lps",
    "oracleId": "auto-ctk-bnb",
    "tvl": 0
  },
  {
    "id": "auto-hget-bnb",
    "name": "Moo Auto HGET-BNB",
    "contract": "0x8f210015B2BbDd39e6d62278992136aCAfd09691",
    "oracle": "lps",
    "oracleId": "auto-hget-bnb",
    "tvl": 0
  },
  {
    "id": "auto-comp-eth",
    "name": "Moo Auto COMP-ETH",
    "contract": "0x907b3848593df20243eCb5D954b06a028092b0D6",
    "oracle": "lps",
    "oracleId": "auto-comp-eth",
    "tvl": 0
  },
  {
    "id": "auto-auto-bnb",
    "name": "Moo Auto AUTO-BNB",
    "contract": "0x6Cb6D451e7E7ca5d5F73715D6B5dfc55EfbC1f82",
    "oracle": "lps",
    "oracleId": "auto-auto-bnb",
    "tvl": 0
  },
  {
    "id": "auto-btc-bnb",
    "name": "Moo Auto BTC-BNB",
    "contract": "0xcf2D6e0030e24F01e4750cAE376E2126e728E0c2",
    "oracle": "lps",
    "oracleId": "auto-btc-bnb",
    "tvl": 0
  },
  {
    "id": "auto-busd-bnb",
    "name": "Moo Auto BUSD-BNB",
    "contract": "0xb01e3C7789858beD3b142c8f2499F21Ab3ea3f0f",
    "oracle": "lps",
    "oracleId": "auto-busd-bnb",
    "tvl": 0
  },
  {
    "id": "auto-cake-bnb",
    "name": "Moo Auto CAKE-BNB",
    "contract": "0x5DA77c7DBF6dBa1155CF343db06a7D79aaaad9Ee",
    "oracle": "lps",
    "oracleId": "auto-cake-bnb",
    "tvl": 0
  },
  {
    "id": "cake-dexe-busd",
    "name": "Moo Pancake DEXE-BUSD",
    "contract": "0xfEDB3855761B9e356671Fb1eC95593e99b153EfD",
    "oracle": "lps",
    "oracleId": "cake-dexe-busd",
    "tvl": 0
  },
  {
    "id": "cafe-bifi-bnb",
    "name": "Moo Cafe BIFI-BNB",
    "contract": "0x8afc0f9BdC5DcA9f0408Df03A03520bFa98A15aF",
    "oracle": "lps",
    "oracleId": "cake-bifi-bnb",
    "tvl": 0
  },
  {
    "id": "cake-watch-bnb",
    "name": "Moo Pancake WATCH-BNB",
    "contract": "0x31b4d6D89531BB32307737C441a8cD7d82224B91",
    "oracle": "lps",
    "oracleId": "cake-watch-bnb",
    "tvl": 0
  },
  {
    "id": "cake-bel-bnb",
    "name": "Moo Pancake BEL-BNB",
    "contract": "0x7C001B962029C0a59b148293838dc780d7E5d24C",
    "oracle": "lps",
    "oracleId": "cake-bel-bnb",
    "tvl": 0
  },
  {
    "id": "cake-tpt-busd",
    "name": "Moo Pancake TPT-BUSD",
    "contract": "0x6b4971b8dAfc3c426EdE7E629394f31B0BdF3c16",
    "oracle": "lps",
    "oracleId": "cake-tpt-busd",
    "tvl": 0
  },
  {
    "id": "auto-beth-eth",
    "name": "Moo Auto BETH-ETH",
    "contract": "0xF3C1EB01E40c47fd32D0397e56569809aae0e9c7",
    "oracle": "lps",
    "oracleId": "auto-beth-eth",
    "tvl": 0
  },
  {
    "id": "venus-ada",
    "name": "Moo Venus ADA",
    "contract": "0x53c0CE2EBdA0c2A39327bE0B58a3c28A8Dcde420",
    "oracle": "tokens",
    "oracleId": "ADA",
    "tvl": 0
  },
  {
    "id": "soup-soups-bnb",
    "name": "Moo Soup Soups-BNB",
    "contract": "0xe698edcC279f68c2c37f5c122a26faBd5f6D98A3",
    "oracle": "lps",
    "oracleId": "soup-soups-bnb",
    "tvl": 0
  },
  {
    "id": "soup-soup-bnb",
    "name": "Moo Soup Soup-BNB",
    "contract": "0xDB89f01094c6e882d06aBC724aEBc7d15036fe14",
    "oracle": "lps",
    "oracleId": "soup-soup-bnb",
    "tvl": 0
  },
  {
    "id": "banana-banana-busd",
    "name": "Moo Ape BANANA-BUSD",
    "contract": "0x651b496bCe2C184282a2B9AeF3f8BaDBAC36Dd7f",
    "oracle": "lps",
    "oracleId": "banana-banana-busd",
    "tvl": 0
  },
  {
    "id": "banana-banana-bnb",
    "name": "Moo Ape BANANA-BNB",
    "contract": "0x15396D3BD9338A14AE90613Fc2b85c5F7b5621CF",
    "oracle": "lps",
    "oracleId": "banana-banana-bnb",
    "tvl": 0
  },
  {
    "id": "bifi-maxi",
    "name": "BIFI Maxi",
    "contract": "0xf7069e41C57EcC5F122093811d8c75bdB5f7c14e",
    "oracle": "tokens",
    "oracleId": "BIFI",
    "tvl": 0
  },
  {
    "id": "1inch-1inch-bnb",
    "name": "1INCH-BNB LP",
    "contract": "0x2139E4CaDA8438a41F4009ff07D09Db29A62De04",
    "oracle": "lps",
    "oracleId": "1inch-1inch-bnb",
    "tvl": 0
  },
  {
    "id": "salt-salt-busd",
    "name": "SALT-BUSD LP",
    "contract": "0x62ad4253FB38265Da05eb389ac547F1B2c09a689",
    "oracle": "lps",
    "oracleId": "salt-salt-busd",
    "tvl": 0
  },
  {
    "id": "salt-salt-bnb",
    "name": "SALT-BNB LP",
    "contract": "0x57e07d6958fd38AA2f46699744e322d3fB3db60f",
    "oracle": "lps",
    "oracleId": "salt-salt-bnb",
    "tvl": 0
  },
  {
    "id": "crow-crow-busd",
    "name": "CROW-BUSD LP",
    "contract": "0x39C803716F67D6d4b190E633a961bF3503b8444E",
    "oracle": "lps",
    "oracleId": "crow-crow-busd",
    "tvl": 0
  },
  {
    "id": "crow-crow-bnb",
    "name": "CROW-BNB LP",
    "contract": "0xbD701BC24485Ebfd3680285fB152509637Ab8ad4",
    "oracle": "lps",
    "oracleId": "crow-crow-bnb",
    "tvl": 0
  },
  {
    "id": "ramen-ramen-bnb",
    "name": "RAMEN-BNB LP",
    "contract": "0x42b41189e9B371B7952b77aE791FE25E78D22681",
    "oracle": "lps",
    "oracleId": "ramen-ramen-bnb",
    "tvl": 0
  },
  {
    "id": "ramen-ramen-busd",
    "name": "RAMEN-BUSD LP",
    "contract": "0x605d96De6068f08489392a35E9DBE90201574bbC",
    "oracle": "lps",
    "oracleId": "ramen-ramen-busd",
    "tvl": 0
  },
  {
    "id": "cafe-brew-busd",
    "name": "BREW-BUSD LP",
    "contract": "0x10120B5550214ab9451B9B00e4f78e82C02D6482",
    "oracle": "lps",
    "oracleId": "cafe-brew-busd",
    "tvl": 0
  },
  {
    "id": "cafe-brew-bnb",
    "name": "BREW-BNB LP",
    "contract": "0xEE24B014422a53dA2190a64C0477a300590677f2",
    "oracle": "lps",
    "oracleId": "cafe-brew-bnb",
    "tvl": 0
  },
  {
    "id": "sponge-steam-bnb",
    "name": "STEAM-BNB LP",
    "contract": "0x04D0bE0169694ca083996899a14752c82A953D22",
    "oracle": "lps",
    "oracleId": "sponge-steam-bnb",
    "tvl": 0
  },
  {
    "id": "sponge-sponge-bnb",
    "name": "SPG-BNB LP",
    "contract": "0x1B3564F698988804b5D05a2C10B1d71bE051662F",
    "oracle": "lps",
    "oracleId": "sponge-sponge-bnb",
    "tvl": 0
  },
  {
    "id": "sponge-soak-bnb",
    "name": "SOAK-BNB LP",
    "contract": "0xE035Dce0E345Cbd46F3c0dCBf602f96c5F741813",
    "oracle": "lps",
    "oracleId": "sponge-soak-bnb",
    "tvl": 0
  },
  {
    "id": "cake-sushi-eth",
    "name": "SUSHI-ETH LP",
    "contract": "0x07622B8cF9130934643522E7c9D621707EF1d34F",
    "oracle": "lps",
    "oracleId": "cake-sushi-eth",
    "tvl": 0
  },
  {
    "id": "cake-bry-bnb",
    "name": "BRY-BNB LP",
    "contract": "0x578C066b5c7289f8Ba7c4DB43c110F19D7c51E03",
    "oracle": "lps",
    "oracleId": "cake-bry-bnb",
    "tvl": 0
  },
  {
    "id": "cake-zee-bnb",
    "name": "ZEE-BNB LP",
    "contract": "0x29C4C22eC7dF7e936Cb3e6C4A7E5eAE751C7d86B",
    "oracle": "lps",
    "oracleId": "cake-zee-bnb",
    "tvl": 0
  },
  {
    "id": "cake-xtz-bnb",
    "name": "XTZ-BNB LP",
    "contract": "0x12e09a13f5e2d95b3B8db8741dFeBa453784d1DC",
    "oracle": "lps",
    "oracleId": "cake-xtz-bnb",
    "tvl": 0
  },
  {
    "id": "cake-bch-bnb",
    "name": "BCH-BNB LP",
    "contract": "0x646C536865603cFEB51dd35C36FD90296FB8DF26",
    "oracle": "lps",
    "oracleId": "cake-bch-bnb",
    "tvl": 0
  },
  {
    "id": "cake-dodo-bnb",
    "name": "DODO-BNB LP",
    "contract": "0x00AeC34489A7ADE91A0507B6b9dBb0a50938B7c0",
    "oracle": "lps",
    "oracleId": "cake-dodo-bnb",
    "tvl": 0
  },
  {
    "id": "cake-swingby-bnb",
    "name": "SWINGBY-BNB LP",
    "contract": "0xc1C1eB984218B9570beA53C0Dad14283a6E9E81C",
    "oracle": "lps",
    "oracleId": "cake-swingby-bnb",
    "tvl": 0
  },
  {
    "id": "cake-swgb-bnb",
    "name": "SWGB-BNB LP",
    "contract": "0xed324b068e31c6fB7C7921e79E54d95B1Ca9d759",
    "oracle": "lps",
    "oracleId": "cake-swgb-bnb",
    "tvl": 0
  },
  {
    "id": "cake-lit-bnb",
    "name": "LIT-BNB LP",
    "contract": "0x747f66e2Ab1b887a2207e15ADb7f9dAB79D9EAcf",
    "oracle": "lps",
    "oracleId": "cake-lit-bnb",
    "tvl": 0
  },
  {
    "id": "cake-hard-bnb",
    "name": "HARD-BNB LP",
    "contract": "0xc41BB9dEF52Dd7ceD10c27fF2cCEC3299603299B",
    "oracle": "lps",
    "oracleId": "cake-hard-bnb",
    "tvl": 0
  },
  {
    "id": "kebab-usdt-busd",
    "name": "Kebab: USDT-BUSD LP",
    "contract": "0x9dc7d9c4488223c0Ad50F0AE742D80AE1abEc859",
    "oracle": "lps",
    "oracleId": "kebab-usdt-busd",
    "tvl": 0
  },
  {
    "id": "kebab-eth-btcb",
    "name": "Kebab: ETH-BTCB LP",
    "contract": "0x70CBc8B3a74A857056a6acE7e994229A24D4ab94",
    "oracle": "lps",
    "oracleId": "kebab-eth-btcb",
    "tvl": 0
  },
  {
    "id": "kebab-bifi-busd",
    "name": "Kebab: BIFI-BUSD LP",
    "contract": "0x9c1630eA66310fA03D756FBd92B68a1f08c487b6",
    "oracle": "lps",
    "oracleId": "kebab-bifi-busd",
    "tvl": 0
  },
  {
    "id": "cake-ditto-bnb",
    "name": "DITTO-BNB LP",
    "contract": "0x8FF55869e05492c127cEEc6A400D7e3803fC44E1",
    "oracle": "lps",
    "oracleId": "cake-ditto-bnb",
    "tvl": 0
  },
  {
    "id": "auto-cake",
    "name": "CAKE × AUTO",
    "contract": "0xe0B473c0dD6D7Fea5B395c3Ce7ffd4FEF0ab4373",
    "oracle": "tokens",
    "oracleId": "Cake",
    "tvl": 0
  },
  {
    "id": "auto-cake-old",
    "name": "CAKE × AUTO (old)",
    "contract": "0x895CF1E805cBd86355caC101aE9B252c806Dc59b",
    "oracle": "tokens",
    "oracleId": "Cake",
    "tvl": 0
  },
  {
    "id": "auto-wbnb",
    "name": "WBNB × AUTO",
    "contract": "0x5B06aA1ebd2e15bC6001076355E5B4C39Cbc83F3",
    "oracle": "tokens",
    "oracleId": "WBNB",
    "tvl": 0
  },
  {
    "id": "auto-wbnb-old",
    "name": "WBNB × AUTO",
    "contract": "0x8136C5EE816fD80b80C9679e785F37EBdf2199eE",
    "oracle": "tokens",
    "oracleId": "WBNB",
    "tvl": 0
  },
  {
    "id": "auto-usdt",
    "name": "USDT × AUTO",
    "contract": "0x58327471A57EE89Aa4b91753fF9E09f7291236C7",
    "oracle": "tokens",
    "oracleId": "USDT",
    "tvl": 0
  },
  {
    "id": "auto-usdc",
    "name": "USDC × AUTO",
    "contract": "0x7E45e8E3404a2C142d7E8eAE94EaEB8641607857",
    "oracle": "tokens",
    "oracleId": "USDC",
    "tvl": 0
  },
  {
    "id": "auto-busd",
    "name": "BUSD × AUTO",
    "contract": "0x559C88946e1958812dCfD8edd4f89B0C7d811F74",
    "oracle": "tokens",
    "oracleId": "BUSD",
    "tvl": 0
  },
  {
    "id": "auto-busd-old",
    "name": "BUSD × AUTO",
    "contract": "0xBd198f5132631e597518529268000A0199f07492",
    "oracle": "tokens",
    "oracleId": "BUSD",
    "tvl": 0
  },
  {
    "id": "auto-btcb",
    "name": "BTCB × AUTO",
    "contract": "0xFf750EE63F1E428De1D6C8D9d92676b5FC8376A8",
    "oracle": "tokens",
    "oracleId": "BTCB",
    "tvl": 0
  },
  {
    "id": "auto-eth",
    "name": "ETH × AUTO",
    "contract": "0x0a406FCBEA86aC57ACcc812E8F1B509acE5E054c",
    "oracle": "tokens",
    "oracleId": "ETH",
    "tvl": 0
  },
  {
    "id": "monster-msc-busd",
    "name": "MonsterSlayer: MSC-BUSD LP",
    "contract": "0x1d9a453FCe2AC7b92FBe7b33BdC40F6e7aE14F47",
    "oracle": "lps",
    "oracleId": "monster-msc-busd",
    "tvl": 0
  },
  {
    "id": "monster-msc-bnb",
    "name": "MonsterSlayer: MSC-BNB LP",
    "contract": "0x0F88Ce20f8af6D4c51b635BFBd8DFa03f2a36ACa",
    "oracle": "lps",
    "oracleId": "monster-msc-bnb",
    "tvl": 0
  },
  {
    "id": "monster-mss-busd",
    "name": "MonsterSlayer: MSS-BUSD LP",
    "contract": "0x3B6C7bC3BE5C60c875cF415A97e6539cC28ECa32",
    "oracle": "lps",
    "oracleId": "monster-mss-busd",
    "tvl": 0
  },
  {
    "id": "jul-juld",
    "name": "JulSwap: JULD",
    "contract": "0x90d8AB2731f937f9ec98d0bbe6D4CBD4D95473db",
    "oracle": "coingecko",
    "oracleId": "julswap",
    "tvl": 0
  },
  {
    "id": "cake-bdo-bnb",
    "name": "bDollar: BDO-BNB LP",
    "contract": "0x48Cb3540CB0BB4C6dDF638209e0631Ec85c1a477",
    "oracle": "lps",
    "oracleId": "cake-bdo-bnb",
    "tvl": 0
  },
  {
    "id": "kebab-kebab",
    "name": "Kebab: KEBAB",
    "contract": "0xE2231D4ca4921Cb35680bac714C9d40C8d217494",
    "oracle": "tokens",
    "oracleId": "KEBAB",
    "tvl": 0
  },
  {
    "id": "kebab-kebab-busd",
    "name": "Kebab: KEBAB-BUSD LP",
    "contract": "0xF0A7626eCcBee00aF144BB1f77CD187AF85BBf41",
    "oracle": "lps",
    "oracleId": "kebab-kebab-busd",
    "tvl": 0
  },
  {
    "id": "kebab-kebab-bnb",
    "name": "Kebab: KEBAB-BNB LP",
    "contract": "0x2Eb92E2882030B8e153370d208462D4dDf7041d2",
    "oracle": "lps",
    "oracleId": "kebab-kebab-bnb",
    "tvl": 0
  },
  {
    "id": "kebab-kebab-btc",
    "name": "Kebab: KEBAB-BTC LP",
    "contract": "0x02a77B01BE5BB6a73b70E2b5615694F71a2c4F41",
    "oracle": "lps",
    "oracleId": "kebab-kebab-btc",
    "tvl": 0
  },
  {
    "id": "cake-mamzn-ust",
    "name": "PancakeSwap: MAMZN-UST LP",
    "contract": "0x69009287479805E7372284835627564bad02107D",
    "oracle": "lps",
    "oracleId": "cake-mamzn-ust",
    "tvl": 0
  },
  {
    "id": "cake-mgoogl-ust",
    "name": "PancakeSwap: MGOOGL-UST LP",
    "contract": "0xfBa61aC24B46c5B7298De02FBa8F577C1c5005e9",
    "oracle": "lps",
    "oracleId": "cake-mgoogl-ust",
    "tvl": 0
  },
  {
    "id": "cake-mnflx-ust",
    "name": "PancakeSwap: MNFLX-UST LP",
    "contract": "0x7185017145ea364163cCd708E0c78AC0297D6A94",
    "oracle": "lps",
    "oracleId": "cake-mnflx-ust",
    "tvl": 0
  },
  {
    "id": "cake-mtsla-ust",
    "name": "PancakeSwap: MTSLA-UST LP",
    "contract": "0x42BeB2855aa620C5c9dD073FA888c43c8a65c34f",
    "oracle": "lps",
    "oracleId": "cake-mtsla-ust",
    "tvl": 0
  },
  {
    "id": "cake-wsote-bnb",
    "name": "PancakeSwap: wSOTE-BNB LP",
    "contract": "0x5B6c3432B724Ce198B93769970f1dF36Ac5552F8",
    "oracle": "lps",
    "oracleId": "cake-wsote-bnb",
    "tvl": 0
  },
  {
    "id": "cake-front-bnb",
    "name": "PancakeSwap: FRONT-BNB LP",
    "contract": "0x1Ae7E76e2Eb74070774bbd9EAC75585452f24C23",
    "oracle": "lps",
    "oracleId": "cake-front-bnb",
    "tvl": 0
  },
  {
    "id": "cake-btcst-bnb",
    "name": "PancakeSwap: BTCST-BNB LP",
    "contract": "0xfC083Cb104b48924AB44C69537b1450B2e78eBD6",
    "oracle": "lps",
    "oracleId": "cake-btcst-bnb",
    "tvl": 0
  },
  {
    "id": "cake-bts-busd",
    "name": "PancakeSwap: BTS-BUSD LP",
    "contract": "0x6b40106ebEDaA719B14cfbA606b89954EaeeaE9D",
    "oracle": "lps",
    "oracleId": "cake-bts-busd",
    "tvl": 0
  },
  {
    "id": "cake-btd-busd",
    "name": "PancakeSwap: BTD-BUSD LP",
    "contract": "0x0D3837E00C47353e68680C39e6DA6B5b08fE6897",
    "oracle": "lps",
    "oracleId": "cake-btd-busd",
    "tvl": 0
  },
  {
    "id": "bhc-bhc",
    "name": "Billon: BHC",
    "contract": "0x56E899E56F6B8635B4A01b724db23674a64A7231",
    "oracle": "tokens",
    "oracleId": "BHC",
    "tvl": 0
  },
  {
    "id": "cake-ltc-bnb",
    "name": "PancakeSwap: LTC-BNB LP",
    "contract": "0x4D6294D36aD4201De1D93Af18A61453B8865d008",
    "oracle": "lps",
    "oracleId": "cake-ltc-bnb",
    "tvl": 0
  },
  {
    "id": "cake-ada-bnb",
    "name": "PancakeSwap: ADA-BNB LP",
    "contract": "0x1d23ecC0645B07791b7D99349e253ECEbe43f614",
    "oracle": "lps",
    "oracleId": "cake-ada-bnb",
    "tvl": 0
  },
  {
    "id": "cake-dot-bnb",
    "name": "PancakeSwap: DOT-BNB LP",
    "contract": "0xb8b7CAF72D75Ac8b71bB208b2D98a9dac9d5c90B",
    "oracle": "lps",
    "oracleId": "cake-dot-bnb",
    "tvl": 0
  },
  {
    "id": "cake-sfp-bnb",
    "name": "PancakeSwap: SFP-BNB LP",
    "contract": "0xCa38d57755f29c9ad17AbB1A6ae059DdAD913A0e",
    "oracle": "lps",
    "oracleId": "cake-sfp-bnb",
    "tvl": 0
  },
  {
    "id": "cake-egld-bnb",
    "name": "PancakeSwap: EGLD-BNB LP",
    "contract": "0x3d0bd3C73eF66C8b487A49f50410173C44261285",
    "oracle": "lps",
    "oracleId": "cake-egld-bnb",
    "tvl": 0
  },
  {
    "id": "bakery-bake-busd",
    "name": "BakerySwap: BAKE-BUSD BLP",
    "contract": "0x23293B8A7c65aF396Bda8Ff75E02c62f6db8f202",
    "oracle": "lps",
    "oracleId": "bakery-bake-busd",
    "tvl": 0
  },
  {
    "id": "jetfuel-vapor-bnb",
    "name": "Jetfuel: VAPOR-BNB LP",
    "contract": "0x00EcbB8f9853dbC621b39ab205a148A26eAC3B11",
    "oracle": "lps",
    "oracleId": "jetfuel-vapor-bnb",
    "tvl": 0
  },
  {
    "id": "cake-bdo-bnb-sbdo",
    "name": "bDollar: BDO-BNB LP (SBDO)",
    "contract": "0x9355af5ABD030E8BC2Dc63a38F1C956F1e150308",
    "oracle": "lps",
    "oracleId": "cake-bdo-bnb-sbdo",
    "tvl": 0
  },
  {
    "id": "cake-sbdo-busd",
    "name": "bDollar: SBDO-BUSD LP",
    "contract": "0x9327029cf20B78e445397dAf0c4e9c19a931D62e",
    "oracle": "lps",
    "oracleId": "cake-sbdo-busd",
    "tvl": 0
  },
  {
    "id": "cake-bdo-busd",
    "name": "PancakeSwap: BDO-BUSD LP",
    "contract": "0x0fA31301EaA9633b3e4F7dF22F7543115759cf5a",
    "oracle": "lps",
    "oracleId": "cake-bdo-busd",
    "tvl": 0
  },
  {
    "id": "venus-beth",
    "name": "Venus: BETH",
    "contract": "0xB38D32336538559Ce6680952B0Be4917ed015c39",
    "oracle": "tokens",
    "oracleId": "BETH",
    "tvl": 0
  },
  {
    "id": "venus-dai",
    "name": "Venus: DAI",
    "contract": "0x813aDbc7b9a9822FA37510F52aD14bDBc45aA306",
    "oracle": "tokens",
    "oracleId": "DAI",
    "tvl": 0
  },
  {
    "id": "venus-fil",
    "name": "Venus: FIL",
    "contract": "0x8B80E58328aEF3796D70D29F65d516d29ACD944d",
    "oracle": "tokens",
    "oracleId": "FIL",
    "tvl": 0
  },
  {
    "id": "cake-ten-bnb",
    "name": "PancakeSwap: TEN-BNB LP",
    "contract": "0x3040387C46e21B453e4a8f648528368b9066628B",
    "oracle": "lps",
    "oracleId": "cake-ten-bnb",
    "tvl": 0
  },
  {
    "id": "cake-balbt-bnb",
    "name": "PancakeSwap: bALBT-BNB LP",
    "contract": "0xc2c792807A32fB9F9f985749Ef90673D8e1Bad44",
    "oracle": "lps",
    "oracleId": "cake-balbt-bnb",
    "tvl": 0
  },
  {
    "id": "cake-bscx-bnb",
    "name": "PancakeSwap: BSCX-BNB LP",
    "contract": "0xB5F0fF997BEc850b11792ed07b2B5AbDEa869B84",
    "oracle": "lps",
    "oracleId": "cake-bscx-bnb",
    "tvl": 0
  },
  {
    "id": "bakery-btc-bnb",
    "name": "BakerySwap: BTC-BNB BLP",
    "contract": "0xeD4ea30c755676C07d3e0e0f74Ff84C0193B4551",
    "oracle": "lps",
    "oracleId": "bakery-btc-bnb",
    "tvl": 0
  },
  {
    "id": "street-bhc-bnb",
    "name": "StreetSwap: BHC-BNB TLP",
    "contract": "0x7EED74dacB305C03A8f624282d6AEF15f1CD3777",
    "oracle": "lps",
    "oracleId": "street-bhc-bnb",
    "tvl": 0
  },
  {
    "id": "street-jgn-bnb",
    "name": "StreetSwap: JGN-BNB TLP",
    "contract": "0x34199dc9ad1bD3D4A6EC70c120B8780e3A2Ca6C7",
    "oracle": "lps",
    "oracleId": "street-jgn-bnb",
    "tvl": 0
  },
  {
    "id": "cake-unfi-bnb",
    "name": "PancakeSwap: UNFI-BNB LP",
    "contract": "0x03090F5E40934E0F1AAe73b2F1cFD240DBD7Af5E",
    "oracle": "lps",
    "oracleId": "cake-unfi-bnb",
    "tvl": 0
  },
  {
    "id": "cake-reef-bnb",
    "name": "PancakeSwap: REEF-BNB LP",
    "contract": "0x6E0F2e199FC10B3F354C6825fCbC24a5de96B4bF",
    "oracle": "lps",
    "oracleId": "cake-reef-bnb",
    "tvl": 0
  },
  {
    "id": "cake-stax-cake",
    "name": "PancakeSwap: STAX-CAKE LP",
    "contract": "0xB194bcA26660abC93042fd6b475F2dD0b5175ED7",
    "oracle": "lps",
    "oracleId": "cake-stax-cake",
    "tvl": 0
  },
  {
    "id": "cake-nar-cake",
    "name": "PancakeSwap: NAR-CAKE LP",
    "contract": "0xFaa95d27A91eb2305bD1B4b12a9cE564874eE349",
    "oracle": "lps",
    "oracleId": "cake-nar-cake",
    "tvl": 0
  },
  {
    "id": "cake-nya-cake",
    "name": "PancakeSwap: NYA-CAKE LP",
    "contract": "0x5f640a217026FeFD0C4F1E581b44794c3d5F4638",
    "oracle": "lps",
    "oracleId": "cake-nya-cake",
    "tvl": 0
  },
  {
    "id": "thugs-drugs-bhc",
    "name": "DRUGS BHC",
    "contract": "0xE7408598DB157Cd4A24Bc26B579910AF36a72fad",
    "oracle": "tokens",
    "oracleId": "DRUGS",
    "tvl": 0
  },
  {
    "id": "thugs-drugs-jgn",
    "name": "DRUGS JGN",
    "contract": "0x40e39743dBcb30c7Fc4152F57F29Cd22D9fc7932",
    "oracle": "tokens",
    "oracleId": "DRUGS",
    "tvl": 0
  },
  {
    "id": "jetfuel-fuel-bnb-pcs",
    "name": "Jetfuel: FUEL-BNB LP",
    "contract": "0x9d3Aa54172D49659Ee9948d1b7D602989d39Ffa6",
    "oracle": "lps",
    "oracleId": "jetfuel-fuel-bnb-pcs",
    "tvl": 0
  },
  {
    "id": "jetfuel-fuel-bnb-ss",
    "name": "Jetfuel: FUEL-BNB TLP",
    "contract": "0xda643fBC5faA4FB3a95c62dBF729fE2B0Ff4F577",
    "oracle": "lps",
    "oracleId": "jetfuel-fuel-bnb-ss",
    "tvl": 0
  },
  {
    "id": "jetfuel-bhc-bnb",
    "name": "Jetfuel: BHC-BNB LP",
    "contract": "0xfb62a8d9d162632C5AaD94f6bf353a19AeCd2855",
    "oracle": "lps",
    "oracleId": "jetfuel-bhc-bnb",
    "tvl": 0
  },
  {
    "id": "jetfuel-eth-bnb",
    "name": "Jetfuel: ETH-BNB LP",
    "contract": "0x25Fb99cf1DCe844cD823bD1e8FB0c1DCc85dAD0E",
    "oracle": "lps",
    "oracleId": "jetfuel-eth-bnb",
    "tvl": 0
  },
  {
    "id": "jetfuel-cake-bnb",
    "name": "Jetfuel: CAKE-BNB LP",
    "contract": "0xC0766D0F482c7174274bE653dcB0B80c0436dFCc",
    "oracle": "lps",
    "oracleId": "jetfuel-cake-bnb",
    "tvl": 0
  },
  {
    "id": "jetfuel-uni-bnb",
    "name": "Jetfuel: UNI-BNB LP",
    "contract": "0xD96c8527d20acfa7D5D2054Bfb375fd0cB428322",
    "oracle": "lps",
    "oracleId": "jetfuel-uni-bnb",
    "tvl": 0
  },
  {
    "id": "jetfuel-link-bnb",
    "name": "Jetfuel: LINK-BNB LP",
    "contract": "0x73fA0bbAb2e3288123674200553fBfCb94037Fcb",
    "oracle": "lps",
    "oracleId": "jetfuel-link-bnb",
    "tvl": 0
  },
  {
    "id": "jetfuel-busd-bnb",
    "name": "Jetfuel: BUSD-BNB LP",
    "contract": "0x8af2D7289A093CF1019D9e20554F6c7aD5791A94",
    "oracle": "lps",
    "oracleId": "jetfuel-busd-bnb",
    "tvl": 0
  },
  {
    "id": "jetfuel-usdt-bnb",
    "name": "Jetfuel: USDT-BNB LP",
    "contract": "0x629C4ca0F3492476FAe31dE6FD456D7da1dfCEb7",
    "oracle": "lps",
    "oracleId": "jetfuel-usdt-bnb",
    "tvl": 0
  },
  {
    "id": "venus-bch",
    "name": "Venus: BCH",
    "contract": "0xf19878DE084C3c9753bB0DAD8aC5b9070fb7813c",
    "oracle": "tokens",
    "oracleId": "BCH",
    "tvl": 0
  },
  {
    "id": "venus-dot",
    "name": "Venus: DOT",
    "contract": "0x2211191ff72505ED54Aa6aD3F6Fcc72c87CAb338",
    "oracle": "tokens",
    "oracleId": "DOT",
    "tvl": 0
  },
  {
    "id": "venus-link",
    "name": "Venus: LINK",
    "contract": "0x8da7167860EDfc2bFfd790f217AB5e398803Bbc8",
    "oracle": "tokens",
    "oracleId": "LINK",
    "tvl": 0
  },
  {
    "id": "street-twt-bnb",
    "name": "StreetSwap: TWT-BNB TLP",
    "contract": "0x23f81b26e7dfB44832f627Ee533399285a11e711",
    "oracle": "lps",
    "oracleId": "street-twt-bnb",
    "tvl": 0
  },
  {
    "id": "street-sxp-bnb",
    "name": "StreetSwap: SXP-BNB TLP",
    "contract": "0x0F5ef847595236Bb70833825FC9Bf0ef982CDD4C",
    "oracle": "lps",
    "oracleId": "street-sxp-bnb",
    "tvl": 0
  },
  {
    "id": "street-xvs-bnb",
    "name": "StreetSwap: XVS-BNB TLP",
    "contract": "0x7ca3761D9886D5Ac233E58d5B2E60174B3A94b82",
    "oracle": "lps",
    "oracleId": "street-xvs-bnb",
    "tvl": 0
  },
  {
    "id": "street-alpha-bnb",
    "name": "StreetSwap: ALPHA-BNB TLP",
    "contract": "0x1061c2962fccD794C4131b3c13058302618329E9",
    "oracle": "lps",
    "oracleId": "street-alpha-bnb",
    "tvl": 0
  },
  {
    "id": "cake-yfii-bnb",
    "name": "PancakeSwap: YFII-BNB LP",
    "contract": "0xcB00A85dbb29Ab9e2581660031BF56EfC819a559",
    "oracle": "lps",
    "oracleId": "cake-yfii-bnb",
    "tvl": 0
  },
  {
    "id": "cake-yfi-bnb",
    "name": "PancakeSwap: YFI-BNB LP",
    "contract": "0xc119408BDa86C12F1c6BD276e68ab9f558292119",
    "oracle": "lps",
    "oracleId": "cake-yfi-bnb",
    "tvl": 0
  },
  {
    "id": "cake-fil-bnb",
    "name": "PancakeSwap: FIL-BNB LP",
    "contract": "0xA74b54B24106B008881e627EC57D9629C2fdA5e2",
    "oracle": "lps",
    "oracleId": "cake-fil-bnb",
    "tvl": 0
  },
  {
    "id": "cake-band-bnb",
    "name": "PancakeSwap: BAND-BNB LP",
    "contract": "0x9368165eCB0BB16d214fc63fDFcd07fbBa21AbBB",
    "oracle": "lps",
    "oracleId": "cake-band-bnb",
    "tvl": 0
  },
  {
    "id": "cake-atom-bnb",
    "name": "PancakeSwap: ATOM-BNB LP",
    "contract": "0x4884cD2C9F11Dc9e8f90d177576c46fdbd1b7641",
    "oracle": "lps",
    "oracleId": "cake-atom-bnb",
    "tvl": 0
  },
  {
    "id": "cake-vai-busd",
    "name": "PancakeSwap: VAI-BUSD LP",
    "contract": "0xa40488536B1BAeECA9D2277Fde28394D3c04aD73",
    "oracle": "lps",
    "oracleId": "cake-vai-busd",
    "tvl": 0
  },
  {
    "id": "venus-bnb",
    "name": "Venus: BNB",
    "contract": "0x6BE4741AB0aD233e4315a10bc783a7B923386b71",
    "oracle": "tokens",
    "oracleId": "WBNB",
    "tvl": 0
  },
  {
    "id": "venus-sxp",
    "name": "Venus: SXP",
    "contract": "0x9aaD247bAc2AFc3027256aD0Cc09A27551069bd6",
    "oracle": "tokens",
    "oracleId": "SXP",
    "tvl": 0
  },
  {
    "id": "venus-usdc",
    "name": "Venus: USDC",
    "contract": "0x07D478b679C6c7F4222388856f53F8dca7E7b378",
    "oracle": "tokens",
    "oracleId": "USDC",
    "tvl": 0
  },
  {
    "id": "venus-usdt",
    "name": "Venus: USDT",
    "contract": "0x1997D7cF0A63A374A853ca9d5b1dAcCFeCa5cEb8",
    "oracle": "tokens",
    "oracleId": "USDT",
    "tvl": 0
  },
  {
    "id": "venus-busd",
    "name": "Venus: BUSD",
    "contract": "0x2d3d152b3b94c0E0B217AC5bc1115E3D8b8018F9",
    "oracle": "tokens",
    "oracleId": "BUSD",
    "tvl": 0
  },
  {
    "id": "venus-btcb",
    "name": "Venus: BTCB",
    "contract": "0x7255Ae13BA4484eD33fB48c4b833000dC12888B4",
    "oracle": "tokens",
    "oracleId": "BTCB",
    "tvl": 0
  },
  {
    "id": "venus-eth",
    "name": "Venus: ETH",
    "contract": "0xA9936272065e6DDAc9D2453C9a2712B581e9aE1B",
    "oracle": "tokens",
    "oracleId": "ETH",
    "tvl": 0
  },
  {
    "id": "venus-xrp",
    "name": "Venus: XRP",
    "contract": "0x3eb560209B438d4e23833aFf6751fcf0B810F60b",
    "oracle": "coingecko",
    "oracleId": "ripple",
    "tvl": 0
  },
  {
    "id": "venus-ltc",
    "name": "Venus: LTC",
    "contract": "0xd61420f20e945d0B617fEdA5971f692A3DCE711c",
    "oracle": "tokens",
    "oracleId": "LTC",
    "tvl": 0
  },
  {
    "id": "street-bifi-bnb",
    "name": "BIFI-BNB TLP",
    "contract": "0x29C36e5fcB1dC4a3D4B46C00F82b2cee39c5540e",
    "oracle": "lps",
    "oracleId": "street-bifi-bnb",
    "tvl": 0
  },
  {
    "id": "street-drugs-bnb",
    "name": "DRUGS-BNB TLP v2",
    "contract": "0x9D729179E429153a6aca26389e6a9b625431C79B",
    "oracle": "lps",
    "oracleId": "street-drugs-bnb",
    "tvl": 0
  },
  {
    "id": "street-thugs-bnb",
    "name": "THUGS-BNB TLP v2",
    "contract": "0xe789711992020575e07381fdb3dFDc251Ec4d027",
    "oracle": "lps",
    "oracleId": "street-thugs-bnb",
    "tvl": 0
  },
  {
    "id": "street-cred-bnb",
    "name": "CRED-BNB TLP",
    "contract": "0x0adc208151e6b7AE1D884b64fDA662d10B4F6174",
    "oracle": "lps",
    "oracleId": "street-cred-bnb",
    "tvl": 0
  },
  {
    "id": "street-guns-bnb",
    "name": "GUNS-BNB TLP v2",
    "contract": "0x68aE2aB6448884714DDf11C8d55ea7578C65D502",
    "oracle": "lps",
    "oracleId": "street-guns-bnb",
    "tvl": 0
  },
  {
    "id": "street-busd-bnb",
    "name": "BUSD-BNB TLP v2",
    "contract": "0x2091b25f02275a4D791075f83c904Fa5Fb96B5A7",
    "oracle": "lps",
    "oracleId": "street-busd-bnb",
    "tvl": 0
  },
  {
    "id": "street-panacakelp-thugs-bnb",
    "name": "THUGS-BNB Pancake LP",
    "contract": "0x7A99078ba8960871233377C7aE6B5d2A61229A43",
    "oracle": "lps",
    "oracleId": "street-panacakelp-thugs-bnb",
    "tvl": 0
  },
  {
    "id": "street-dai-bnb",
    "name": "DAI-BNB TLP",
    "contract": "0x3CAd2fF669865359b80a2d948A10e1810f7486D7",
    "oracle": "lps",
    "oracleId": "street-dai-bnb",
    "tvl": 0
  },
  {
    "id": "street-usdt-bnb",
    "name": "USDT-BNB TLP",
    "contract": "0x390f28E3919D2c4d9624Ae9AeBe6da25322ED56D",
    "oracle": "lps",
    "oracleId": "street-usdt-bnb",
    "tvl": 0
  },
  {
    "id": "street-bliq-bnb",
    "name": "BLIQ-BNB TLP",
    "contract": "0x84d95337c83B84688DFE678117e1539786f8c4Cb",
    "oracle": "lps",
    "oracleId": "street-bliq-bnb",
    "tvl": 0
  },
  {
    "id": "street-eos-bnb",
    "name": "EOS-BNB TLP",
    "contract": "0xd4572009c7580DEfa0251FFD811b04386Dd41570",
    "oracle": "lps",
    "oracleId": "street-eos-bnb",
    "tvl": 0
  },
  {
    "id": "street-bch-bnb",
    "name": "BCH-BNB TLP",
    "contract": "0x1bcc82ce9b387E16fC383af563fd400074E3f060",
    "oracle": "lps",
    "oracleId": "street-bch-bnb",
    "tvl": 0
  },
  {
    "id": "street-nar-bnb",
    "name": "StreetSwap: NAR-BNB TLP",
    "contract": "0x06fb2e27155c2a551aF34E80aE67f569673dDD73",
    "oracle": "lps",
    "oracleId": "street-nar-bnb",
    "tvl": 0
  },
  {
    "id": "street-drugs-bnb-v1",
    "name": "StreetSwap: DRUGS-BNB TLP",
    "contract": "0xa4aB709f5eB75f3213734fC227D9e27352d1DB6c",
    "oracle": "lps",
    "oracleId": "street-drugs-bnb",
    "tvl": 0
  },
  {
    "id": "street-guns-bnb-v1",
    "name": "StreetSwap: GUNS-BNB TLP",
    "contract": "0xA2bcB1D7955AEa2F5B93C308E199337a77E7bAd4",
    "oracle": "lps",
    "oracleId": "street-guns-bnb",
    "tvl": 0
  },
  {
    "id": "cake-cake",
    "name": "PancakeSwap: CAKE",
    "contract": "0xc713ca7cb8edfE238ea652D772d41dde47A9a62d",
    "oracle": "tokens",
    "oracleId": "Cake",
    "tvl": 0
  },
  {
    "id": "cake-twt",
    "name": "PancakeSwap: CAKE TWT v2",
    "contract": "0x260879777DB293541DbC9a27c3C2fAD9c9bb48D3",
    "oracle": "tokens",
    "oracleId": "Cake",
    "tvl": 0
  },
  {
    "id": "cake-hard",
    "name": "PancakeSwap: CAKE HARD",
    "contract": "0x4B4e5F2CeEdfF00D2DD13874714C1Ef6Ea1Cd8a7",
    "oracle": "tokens",
    "oracleId": "Cake",
    "tvl": 0
  },
  {
    "id": "cake-stax",
    "name": "PancakeSwap: CAKE STAX",
    "contract": "0xa72D14bec8c37f3A9487B057C7635e55f85f50c4",
    "oracle": "tokens",
    "oracleId": "Cake",
    "tvl": 0
  },
  {
    "id": "fortube-fil",
    "name": "ForTube: FIL",
    "contract": "0x5Bea18aBa4825bbE6450c280fBE8c22B1489cDd4",
    "oracle": "coingecko",
    "oracleId": "filecoin",
    "tvl": 0
  },
  {
    "id": "fortube-busd",
    "name": "ForTube: BUSD",
    "contract": "0xD6fca61Edb1cD0259320A6E0899E8aD1044BBCda",
    "oracle": "coingecko",
    "oracleId": "binance-usd",
    "tvl": 0
  },
  {
    "id": "fortube-link",
    "name": "ForTube: LINK",
    "contract": "0x7bF55acDe006C398Bb605Ae564A8F832F80000ee",
    "oracle": "coingecko",
    "oracleId": "link",
    "tvl": 0
  },
  {
    "id": "fortube-dot",
    "name": "ForTube: DOT",
    "contract": "0x63a2CEF28904956552714ddb226ceE96c3F0C9EF",
    "oracle": "coingecko",
    "oracleId": "polkadot",
    "tvl": 0
  },
  {
    "id": "fortube-usdt",
    "name": "ForTube: USDT",
    "contract": "0xc16187F3eb15aEE949e7d784906d53fd7E364B26",
    "oracle": "coingecko",
    "oracleId": "tether",
    "tvl": 0
  },
  {
    "id": "fortube-btcb",
    "name": "ForTube: BTCB",
    "contract": "0x6F0Df0858542fC4A1c7f82c14fAA490d7763592F",
    "oracle": "coingecko",
    "oracleId": "bitcoin-bep2",
    "tvl": 0
  },
  {
    "id": "fry-burger-v2",
    "name": "FryWorld: BURGER v2",
    "contract": "0x2fd5f579e2cF9e3cb8127BBAd1B52c25750b1aCE",
    "oracle": "coingecko",
    "oracleId": "burger-swap",
    "tvl": 0
  },
  {
    "id": "cake-cake-bnb",
    "name": "PancakeSwap: CAKE-BNB LP",
    "contract": "0x502AB55Cf22f38c4fd8663dEE041A96B72264c53",
    "oracle": "lps",
    "oracleId": "cake-cake-bnb",
    "tvl": 0
  },
  {
    "id": "cake-busd-bnb",
    "name": "PancakeSwap: BUSD-BNB LP",
    "contract": "0x0c36Bee5cF5E5b1BE5371574cEBF9A5f01DE5Fc4",
    "oracle": "lps",
    "oracleId": "cake-busd-bnb",
    "tvl": 0
  },
  {
    "id": "cake-usdt-busd",
    "name": "PancakeSwap: USDT-BUSD LP",
    "contract": "0x348039C69B5fD7b333CE0a17E8361E501D2e3fa8",
    "oracle": "lps",
    "oracleId": "cake-usdt-busd",
    "tvl": 0
  },
  {
    "id": "cake-btcb-bnb",
    "name": "PancakeSwap: BTCB-BNB LP",
    "contract": "0xd9542B833C6B0D9E4f882d2c4F01d5b5bd005Ac7",
    "oracle": "lps",
    "oracleId": "cake-btcb-bnb",
    "tvl": 0
  },
  {
    "id": "cake-usdt-bnb",
    "name": "PancakeSwap: USDT-BNB LP",
    "contract": "0x72F758cb79cA71CE9010dc9c0fA0155431435B72",
    "oracle": "lps",
    "oracleId": "cake-usdt-bnb",
    "tvl": 0
  },
  {
    "id": "cake-link-bnb",
    "name": "PancakeSwap: LINK-BNB LP",
    "contract": "0xaB9C4a0fD179315b005a5f6D3793cb30Af718152",
    "oracle": "lps",
    "oracleId": "cake-link-bnb",
    "tvl": 0
  },
  {
    "id": "cake-eth-bnb",
    "name": "Pancake: ETH-BNB LP",
    "contract": "0x1CfEAef83Bb688Ac5926df1feEB8F05244054C07",
    "oracle": "lps",
    "oracleId": "cake-eth-bnb",
    "tvl": 0
  },
  {
    "id": "cake-smart",
    "name": "Pancake: CAKE SMART",
    "contract": "0xB0BDBB9E507dBF55f4aC1ef6ADa3E216202e06FD",
    "oracle": "tokens",
    "oracleId": "Cake",
    "tvl": 0
  },
  {
    "id": "bakery-bake",
    "name": "Bakery: BAKE",
    "contract": "0xaC112E7744C129ae54E65F5D2cb4eA472E08eA0B",
    "oracle": "tokens",
    "oracleId": "BAKE",
    "tvl": 0
  },
  {
    "id": "bakery-bake-bnb",
    "name": "Bakery: BAKE-BNB BLP",
    "contract": "0x3e1B60EB79b17d41F8E268936d853A43BEA24259",
    "oracle": "lps",
    "oracleId": "bakery-bake-bnb",
    "tvl": 0
  },
  {
    "id": "cake-alpha-bnb",
    "name": "Pancake: ALPHA-BNB LP",
    "contract": "0xB1B91AA761F552FEF29A50643D0F93690082960F",
    "oracle": "lps",
    "oracleId": "cake-alpha-bnb",
    "tvl": 0
  },
  {
    "id": "cake-inj-bnb",
    "name": "Pancake: INJ-BNB LP",
    "contract": "0xD16Aef70403f1Fbf710C6A73EBb7c4FaA983d59a",
    "oracle": "lps",
    "oracleId": "cake-inj-bnb",
    "tvl": 0
  },
  {
    "id": "cake-twt-bnb",
    "name": "Pancake: TWT-BNB LP",
    "contract": "0x3b2c93f9455786e74C68648EaaB09B20ce557537",
    "oracle": "lps",
    "oracleId": "cake-twt-bnb",
    "tvl": 0
  },
  {
    "id": "cake-xvs-bnb",
    "name": "Pancake: XVS-BNB LP",
    "contract": "0xbB63c8858b64a856d79A80575Df60867622E4782",
    "oracle": "lps",
    "oracleId": "cake-xvs-bnb",
    "tvl": 0
  },
  {
    "id": "narwhal-gold-bnb",
    "name": "Narwhal: GOLD-BNB NLP",
    "contract": "0x179701FD814F17838605c1990EDA96C1EbeC984e",
    "oracle": "lps",
    "oracleId": "narwhal-gold-bnb",
    "tvl": 0
  }
]<|MERGE_RESOLUTION|>--- conflicted
+++ resolved
@@ -1,7 +1,5 @@
 [
   {
-<<<<<<< HEAD
-=======
     "id": "auto-eth-beth",
     "name": "Moo AutoMdex BETH-ETH",
     "contract": "0xad777a366D5aD4A728A03C2CC61a3c3Ea8935BBB",
@@ -58,7 +56,6 @@
     "tvl": 0
   },
   {
->>>>>>> 2d73968c
     "id": "mash-mash-busd",
     "name": "Moo Mash MASH-BUSD",
     "contract": "0x8D6130b05c59bf8dCCde1921D40979750f5685E7",
