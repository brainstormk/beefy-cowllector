--- conflicted
+++ resolved
@@ -1,6 +1,45 @@
 [
   {
-<<<<<<< HEAD
+    "id": "krill-krill-usdc",
+    "name": "Moo Polywhale KRILL-USDC",
+    "contract": "0x74907ad4E79b1Ce415caB26FEf526ae017598cEe",
+    "oracle": "lps",
+    "oracleId": "krill-krill-usdc",
+    "tvl": 0
+  },
+  {
+    "id": "cometh-usdc-must",
+    "name": "Moo Cometh USDC-MUST",
+    "contract": "0x8a198BCbF313A5565c64A7Ed61FaA413eB4E0931",
+    "oracle": "lps",
+    "oracleId": "cometh-usdc-must",
+    "tvl": 0
+  },
+  {
+    "id": "cometh-must-matic",
+    "name": "Moo Cometh MUST-MATIC",
+    "contract": "0x7f6fE34C51d5352A0CF375C0Fbe03bD19eCD8460",
+    "oracle": "lps",
+    "oracleId": "cometh-must-matic",
+    "tvl": 0
+  },
+  {
+    "id": "cometh-eth-matic",
+    "name": "Moo Cometh ETH-MATIC",
+    "contract": "0xa5aaE3a55cA356C62b5425AA4bFC212542B17777",
+    "oracle": "lps",
+    "oracleId": "cometh-eth-matic",
+    "tvl": 0
+  },
+  {
+    "id": "swampv2-cake-bnb",
+    "name": "Moo SwampV2 CAKE-BNB",
+    "contract": "0xe503B4c52a9220E20fe5Cf499D551977A6A12796",
+    "oracle": "lps",
+    "oracleId": "swampv2-cake-bnb",
+    "tvl": 0
+  },
+  {
     "id": "belt-eth",
     "name": "Moo Belt ETH",
     "contract": "0xf2064C230b285AA6Cf45c6267DA86a8E3505D0AA",
@@ -14,45 +53,6 @@
     "contract": "0xD411121C948Cff739857513E1ADF25ED448623f8",
     "oracle": "tokens",
     "oracleId": "belt-beltbtc",
-=======
-    "id": "krill-krill-usdc",
-    "name": "Moo Polywhale KRILL-USDC",
-    "contract": "0x74907ad4E79b1Ce415caB26FEf526ae017598cEe",
-    "oracle": "lps",
-    "oracleId": "krill-krill-usdc",
-    "tvl": 0
-  },
-  {
-    "id": "cometh-usdc-must",
-    "name": "Moo Cometh USDC-MUST",
-    "contract": "0x8a198BCbF313A5565c64A7Ed61FaA413eB4E0931",
-    "oracle": "lps",
-    "oracleId": "cometh-usdc-must",
-    "tvl": 0
-  },
-  {
-    "id": "cometh-must-matic",
-    "name": "Moo Cometh MUST-MATIC",
-    "contract": "0x7f6fE34C51d5352A0CF375C0Fbe03bD19eCD8460",
-    "oracle": "lps",
-    "oracleId": "cometh-must-matic",
-    "tvl": 0
-  },
-  {
-    "id": "cometh-eth-matic",
-    "name": "Moo Cometh ETH-MATIC",
-    "contract": "0xa5aaE3a55cA356C62b5425AA4bFC212542B17777",
-    "oracle": "lps",
-    "oracleId": "cometh-eth-matic",
-    "tvl": 0
-  },
-  {
-    "id": "swampv2-cake-bnb",
-    "name": "Moo SwampV2 CAKE-BNB",
-    "contract": "0xe503B4c52a9220E20fe5Cf499D551977A6A12796",
-    "oracle": "lps",
-    "oracleId": "swampv2-cake-bnb",
->>>>>>> 6aed5d82
     "tvl": 0
   },
   {
