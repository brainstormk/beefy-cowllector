--- conflicted
+++ resolved
@@ -1,6 +1,13 @@
 [
   {
-<<<<<<< HEAD
+    "id": "banana-avax-bnb",
+    "name": "Moo Ape AVAX-BNB",
+    "contract": "0x97697d89e490196eE7dbF6660424B80D276ae7d9",
+    "oracle": "lps",
+    "oracleId": "banana-avax-bnb",
+    "tvl": 0
+  },
+  {
     "id": "jetswap-wings",
     "name": "Moo Jetswap WINGS",
     "contract": "0x5e784882E8D2ac69777713f0e71100741b8aC2F6",
@@ -13,28 +20,6 @@
     "name": "Moo Grand GRAND-BNB",
     "contract": "0x40dA18484963Fb672c3D2FE4942ddF363265b410",
     "oracle": "lps",
-=======
-    "id": "banana-avax-bnb",
-    "name": "Moo Ape AVAX-BNB",
-    "contract": "0x97697d89e490196eE7dbF6660424B80D276ae7d9",
-    "oracle": "lps",
-    "oracleId": "banana-avax-bnb",
-    "tvl": 0
-  },
-  {
-    "id": "jetswap-wings",
-    "name": "Moo Jetswap WINGS",
-    "contract": "0x5e784882E8D2ac69777713f0e71100741b8aC2F6",
-    "oracle": "tokens",
-    "oracleId": "WINGS",
-    "tvl": 0
-  },
-  {
-    "id": "grand-grand-bnb",
-    "name": "Moo Grand GRAND-BNB",
-    "contract": "0x40dA18484963Fb672c3D2FE4942ddF363265b410",
-    "oracle": "lps",
->>>>>>> 19fd3223
     "oracleId": "grand-grand-bnb",
     "tvl": 0
   },
