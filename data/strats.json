--- conflicted
+++ resolved
@@ -1,7 +1,5 @@
 [
   {
-<<<<<<< HEAD
-=======
     "name": "auto-eth-beth",
     "address": "0x8a6ea70f0a04cF7D6A2146EaF195967c8267328d",
     "interval": 4,
@@ -72,7 +70,6 @@
     "chainId": 128
   },
   {
->>>>>>> 2d73968c
     "name": "mash-mash-busd",
     "address": "0x5072AFb7A253877333dd5664999298a1DDeE3Dd5",
     "interval": 4,
