--- conflicted
+++ resolved
@@ -1,6 +1,5 @@
 [
   {
-<<<<<<< HEAD
     "name": "quick-usdc-pbnb",
     "address": "0x47c1772E850F627Bf41f52e44219d9bDab66D963",
     "interval": 6,
@@ -49,11 +48,15 @@
     "name": "iron-steel",
     "address": "0xCC87C7c5372Cd11Ca0c39F7Fba970fdf4A9dDeC7",
     "interval": 6,
-=======
+    "harvestSignature": "0x4641257d",
+    "depositsPaused": false,
+    "harvestPaused": false,
+    "chainId": 56
+  },
+  {
     "name": "cakev2-dg-bnb",
     "address": "0xd67F6f3c29EB8c1978DEc0BD4838209B174B30b4",
     "interval": 10,
->>>>>>> 02c31b19
     "harvestSignature": "0x4641257d",
     "depositsPaused": false,
     "harvestPaused": false,
@@ -62,20 +65,7 @@
   {
     "name": "cakev2-woo-bnb",
     "address": "0xF0cA7E203dc545bE28Bd858a1988a5f9c0097848",
-<<<<<<< HEAD
-    "interval": 6,
-    "harvestSignature": "0x4641257d",
-    "depositsPaused": false,
-    "harvestPaused": false,
-    "chainId": 56
-  },
-  {
-    "name": "cakev2-dg-bnb",
-    "address": "0xd67F6f3c29EB8c1978DEc0BD4838209B174B30b4",
-    "interval": 6,
-=======
-    "interval": 10,
->>>>>>> 02c31b19
+    "interval": 6,
     "harvestSignature": "0x4641257d",
     "depositsPaused": false,
     "harvestPaused": false,
@@ -84,11 +74,7 @@
   {
     "name": "cakev2-htb-bnb",
     "address": "0x066D968c831C3B8B8a3EA9b2909e459C23B72A81",
-<<<<<<< HEAD
-    "interval": 6,
-=======
-    "interval": 10,
->>>>>>> 02c31b19
+    "interval": 10,
     "harvestSignature": "0x4641257d",
     "depositsPaused": false,
     "harvestPaused": false,
