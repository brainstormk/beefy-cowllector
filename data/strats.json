[
  {
    "name": "cakev2-bscx-bnb",
    "address": "0x25052858a29CCE2A969E68Ec682d346226F18D49",
    "interval": 4,
    "harvestSignature": "0x4641257d",
    "depositsPaused": false,
    "harvestPaused": false,
    "harvestEvent": true,
    "chainId": 56
  },
  {
    "name": "cakev2-ten-bnb",
    "address": "0x026357B7CedE56893Add7a08ff9A7A9d754B60bD",
    "interval": 4,
    "harvestSignature": "0x4641257d",
    "depositsPaused": false,
    "harvestPaused": false,
    "harvestEvent": true,
    "chainId": 56
  },
  {
    "name": "cakev2-balbt-bnb",
    "address": "0x65D77912CB760BaD8b7098106f452376c8474238",
    "interval": 4,
    "harvestSignature": "0x4641257d",
    "depositsPaused": false,
    "harvestPaused": false,
    "harvestEvent": true,
    "chainId": 56
  },
  {
    "name": "cakev2-ctk-bnb",
    "address": "0x2c6052bd213C6a43B04897C83912c97fD9123bC4",
    "interval": 4,
    "harvestSignature": "0x4641257d",
    "depositsPaused": false,
    "harvestPaused": false,
    "harvestEvent": true,
    "chainId": 56
  },
  {
    "name": "cake-broobee-bnb",
    "address": "0x5D060698F179E7D2233480A44d6D3979e4Ae9e7f",
    "interval": 4,
    "harvestSignature": "0x4641257d",
    "depositsPaused": true,
    "harvestPaused": true,
    "harvestEvent": true,
    "chainId": 56
  },
  {
    "name": "cake-tko-bnb",
    "address": "0x97bfa4b212A153E15dCafb799e733bc7d1b70E72",
    "interval": 4,
    "harvestSignature": "0x4641257d",
    "depositsPaused": true,
    "harvestPaused": true,
    "harvestEvent": true,
    "chainId": 56
  },
  {
    "name": "cake-tlm-bnb",
    "address": "0xa07594493389B9d595135A84c0f623F28146ebe2",
    "interval": 4,
    "harvestSignature": "0x4641257d",
    "depositsPaused": true,
    "harvestPaused": true,
    "harvestEvent": true,
    "chainId": 56
  },
  {
    "name": "cake-perl-bnb",
    "address": "0xdf3038f2b17fDE374F3F17FF5C348b18dEFAb704",
    "interval": 4,
    "harvestSignature": "0x4641257d",
    "depositsPaused": true,
    "harvestPaused": true,
    "harvestEvent": true,
    "chainId": 56
  },
  {
    "name": "cake-alpa-bnb",
    "address": "0xAC24D68cD9c432E534680A9686726B379356c3b1",
    "interval": 4,
    "harvestSignature": "0x4641257d",
    "depositsPaused": true,
    "harvestPaused": true,
    "harvestEvent": true,
    "chainId": 56
  },
  {
    "name": "cake-hzn-bnb",
    "address": "0xEDfA852239966606d160ff4821D431a2ba8C6A2e",
    "interval": 4,
    "harvestSignature": "0x4641257d",
    "depositsPaused": true,
    "harvestPaused": true,
    "harvestEvent": true,
    "chainId": 56
  },
  {
    "name": "cake-suter-bnb",
    "address": "0x554B8fbAa5639F6bc0B984E43bFe395f48d7B5A9",
    "interval": 4,
    "harvestSignature": "0x4641257d",
    "depositsPaused": true,
    "harvestPaused": true,
    "harvestEvent": true,
    "chainId": 56
  },
  {
    "name": "banana-ada-eth",
    "address": "0x2D9e84B46e97E61415E705852Ba43862aE433059",
    "interval": 4,
    "harvestSignature": "0x4641257d",
    "depositsPaused": false,
    "harvestPaused": false,
    "harvestEvent": true,
    "chainId": 56
  },
  {
    "name": "banana-iota-bnb",
    "address": "0xafD558197FE33AAd1D653cc57B712d9A97752084",
    "interval": 4,
    "harvestSignature": "0x4641257d",
    "depositsPaused": false,
    "harvestPaused": false,
    "harvestEvent": true,
    "chainId": 56
  },
  {
    "name": "banana-bat-bnb",
    "address": "0xBfC2C7323739A616f555d4410e4a4bF4Dad89e93",
    "interval": 4,
    "harvestSignature": "0x4641257d",
    "depositsPaused": false,
    "harvestPaused": false,
    "harvestEvent": true,
    "chainId": 56
  },
  {
    "name": "bunny-bunny",
    "address": "0x82BD966b7347ce17393b8A559Be60920aB742bd2",
    "interval": 4,
    "harvestSignature": "0x4641257d",
    "depositsPaused": false,
    "harvestPaused": false,
    "harvestEvent": true,
    "chainId": 56
  },
  {
    "name": "ellipsis-renbtc",
    "address": "0xdd71720cdB91dD4e94A5f7F57B3E1418Db54103f",
    "interval": 4,
    "harvestSignature": "0x4641257d",
    "depositsPaused": false,
    "harvestPaused": false,
    "harvestEvent": true,
    "chainId": 56
  },
  {
    "name": "ellipsis-fusdt-3eps",
    "address": "0x8161ee6dB411DD034eAB19815A4e6aD543FF2A25",
    "interval": 4,
    "harvestSignature": "0x4641257d",
    "depositsPaused": false,
    "harvestPaused": false,
    "harvestEvent": true,
    "chainId": 56
  },
  {
    "name": "lava-lava",
    "address": "0x913bd1F8770e3996B31cb3D8A023d2D44A03F350",
    "interval": 4,
    "harvestSignature": "0x4641257d",
    "depositsPaused": false,
    "harvestPaused": false,
    "harvestEvent": true,
    "chainId": 128
  },
  {
    "name": "auto-eth-beth",
    "address": "0x8a6ea70f0a04cF7D6A2146EaF195967c8267328d",
    "interval": 4,
    "harvestSignature": "0x4641257d",
    "depositsPaused": false,
    "harvestPaused": false,
    "harvestEvent": true,
    "chainId": 56
  },
  {
    "name": "auto-eth-usdt",
    "address": "0x6064EE37A4B8537f2Ff4a9A09dE1F2b1C24E14EF",
    "interval": 4,
    "harvestSignature": "0x4641257d",
    "depositsPaused": false,
    "harvestPaused": false,
    "harvestEvent": true,
    "chainId": 56
  },
  {
    "name": "auto-btcb-usdt",
    "address": "0xF665527AfD5e7156cd1b7eF922FfDF8983508fdB",
    "interval": 4,
    "harvestSignature": "0x4641257d",
    "depositsPaused": false,
    "harvestPaused": false,
    "harvestEvent": true,
    "chainId": 56
  },
  {
    "name": "auto-btcb-eth",
    "address": "0x41f701c7096fb2882A12E0E6dbaF8ca38B936372",
    "interval": 4,
    "harvestSignature": "0x4641257d",
    "depositsPaused": false,
    "harvestPaused": false,
    "harvestEvent": true,
    "chainId": 56
  },
  {
    "name": "auto-usdt-busd",
    "address": "0xA29a75775c798715a5acd4220e31Bb5933e71AAB",
    "interval": 4,
    "harvestSignature": "0x4641257d",
    "depositsPaused": false,
    "harvestPaused": false,
    "harvestEvent": true,
    "chainId": 56
  },
  {
    "name": "lava-lava-wht",
    "address": "0x78AC41Dd7fd4fe86a79174fdD59a6E707E69c57E",
    "interval": 4,
    "harvestSignature": "0x4641257d",
    "depositsPaused": false,
    "harvestPaused": false,
    "harvestEvent": true,
    "chainId": 128
  },
  {
    "name": "lava-lava-usdt",
    "address": "0x3B289DcCd55B46596FbBAFfEd6469a85d69426Dc",
    "interval": 4,
    "harvestSignature": "0x4641257d",
    "depositsPaused": false,
    "harvestPaused": false,
    "harvestEvent": true,
    "chainId": 128
  },
  {
    "name": "mash-mash-busd",
    "address": "0x5072AFb7A253877333dd5664999298a1DDeE3Dd5",
    "interval": 4,
    "harvestSignature": "0x4641257d",
    "depositsPaused": false,
    "harvestPaused": false,
    "harvestEvent": true,
    "chainId": 56
  },
  {
    "name": "mash-mash-bnb",
    "address": "0x07D8bcf7d77c847a920248e887c39b824F75977d",
    "interval": 4,
    "harvestSignature": "0x4641257d",
    "depositsPaused": false,
    "harvestPaused": false,
    "harvestEvent": true,
    "chainId": 56
  },
  {
    "name": "mash-mash",
    "address": "0xCc747D036DB8ae32fd460631EDf507479d89Bb64",
    "interval": 4,
    "harvestSignature": "0x4641257d",
    "depositsPaused": false,
    "harvestPaused": false,
    "harvestEvent": true,
    "chainId": 56
  },
  {
    "name": "palm-palm",
    "address": "0x0F233071Ae1a6847553f275AA75a83663100e0C3",
    "interval": 4,
    "harvestSignature": "0x4641257d",
    "depositsPaused": false,
    "harvestPaused": false,
    "harvestEvent": true,
    "chainId": 56
  },
  {
    "name": "mdex-bsc-mdx-busd",
    "address": "0x4Ae6D6f9A83508b82A533e1FEBfB052d9cc7e3D4",
    "interval": 4,
    "harvestSignature": "0x4641257d",
    "depositsPaused": false,
    "harvestPaused": false,
    "harvestEvent": true,
    "chainId": 56
  },
  {
    "name": "banana-bifi-bnb",
    "address": "0x58d44b967bDc31e04be0fDc15F520c2C0C049b7C",
    "interval": 4,
    "harvestSignature": "0x4641257d",
    "depositsPaused": false,
    "harvestPaused": false,
    "harvestEvent": true,
    "chainId": 56
  },
  {
    "name": "cake-hoo-busd",
    "address": "0x0849E59F6272b782B1afD244C13e3aDE29D93C67",
    "interval": 4,
    "harvestSignature": "0x4641257d",
    "depositsPaused": true,
    "harvestPaused": true,
    "harvestEvent": true,
    "chainId": 56
  },
  {
    "name": "cake-easy-bnb",
    "address": "0xAd08C4B0C67e8d02c73F33d83c42CaDAfb8B9e6F",
    "interval": 4,
    "harvestSignature": "0x4641257d",
    "depositsPaused": true,
    "harvestPaused": true,
    "harvestEvent": true,
    "chainId": 56
  },
  {
    "name": "cake-oddz-bnb",
    "address": "0x37f0edFcaB3B9B365Ce7e353E59E236D30bFe5a7",
    "interval": 4,
    "harvestSignature": "0x4641257d",
    "depositsPaused": true,
    "harvestPaused": true,
    "harvestEvent": true,
    "chainId": 56
  },
  {
    "name": "cake-apys-bnb",
    "address": "0x4310244DaF7E6cBD6E308415542D38114062F796",
    "interval": 4,
    "harvestSignature": "0x4641257d",
    "depositsPaused": true,
    "harvestPaused": true,
    "harvestEvent": true,
    "chainId": 56
  },
  {
    "name": "cake-bondly-bnb",
    "address": "0xaaF9210EB3173DD516C22E9d72ABfe1eE0671A9D",
    "interval": 4,
    "harvestSignature": "0x4641257d",
    "depositsPaused": true,
    "harvestPaused": true,
    "harvestEvent": true,
    "chainId": 56
  },
  {
    "name": "cake-itam-bnb",
    "address": "0xc94Ed1f25959356aae7f7f491876B37AE3119C39",
    "interval": 4,
    "harvestSignature": "0x4641257d",
    "depositsPaused": true,
    "harvestPaused": true,
    "harvestEvent": true,
    "chainId": 56
  },
  {
    "name": "cake-arpa-bnb",
    "address": "0x1765188D810A76955513211f893BCD2Ee29C10dA",
    "interval": 4,
    "harvestSignature": "0x4641257d",
    "depositsPaused": true,
    "harvestPaused": true,
    "harvestEvent": true,
    "chainId": 56
  },
  {
    "name": "auto-adav2",
    "address": "0x2f4c0054bc8f377Ab5aA7aF529479331C6597e15",
    "interval": 4,
    "harvestSignature": "0x4641257d",
    "depositsPaused": false,
    "harvestPaused": true,
    "harvestEvent": true,
    "chainId": 56
  },
  {
    "name": "auto-sxpv2",
    "address": "0xf125e40B78029150353973b9Bf33DeBbEB49e760",
    "interval": 4,
    "harvestSignature": "0x4641257d",
    "depositsPaused": false,
    "harvestPaused": true,
    "harvestEvent": true,
    "chainId": 56
  },
  {
    "name": "auto-ethv2",
    "address": "0xd9e363C22F97Afb0092269d98154ab06987252bf",
    "interval": 4,
    "harvestSignature": "0x4641257d",
    "depositsPaused": false,
    "harvestPaused": true,
    "harvestEvent": true,
    "chainId": 56
  },
  {
    "name": "auto-btcv2",
    "address": "0x4c8d2f61017053dab18ac292348b5B3Fae9157A5",
    "interval": 4,
    "harvestSignature": "0x4641257d",
    "depositsPaused": false,
    "harvestPaused": true,
    "harvestEvent": true,
    "chainId": 56
  },
  {
    "name": "auto-usdcv2",
    "address": "0xAe12a3A03055eBadf8385BB69514b75e89f400b5",
    "interval": 4,
    "harvestSignature": "0x4641257d",
    "depositsPaused": false,
    "harvestPaused": true,
    "harvestEvent": true,
    "chainId": 56
  },
  {
    "name": "auto-usdtv2",
    "address": "0xF0d6424B253f51F075f26A1569a7E7a0523e887E",
    "interval": 4,
    "harvestSignature": "0x4641257d",
    "depositsPaused": false,
    "harvestPaused": true,
    "harvestEvent": true,
    "chainId": 56
  },
  {
    "name": "auto-busdv2",
    "address": "0x1EB0baDDD50BB7e197990b14f18173b6C063D0b9",
    "interval": 4,
    "harvestSignature": "0x4641257d",
    "depositsPaused": false,
    "harvestPaused": true,
    "harvestEvent": true,
    "chainId": 56
  },
  {
    "name": "mdex-eth-usdt",
    "address": "0x3A00616A14A5C6930c45d7D3E62A385Bd81B4e7D",
    "interval": 4,
    "harvestSignature": "0x4641257d",
    "depositsPaused": false,
    "harvestPaused": false,
    "harvestEvent": true,
    "chainId": 56
  },
  {
    "name": "mdex-mdx-bnb",
    "address": "0x569074973aC3DC3d5168545fAC988ed79cef8DEa",
    "interval": 4,
    "harvestSignature": "0x4641257d",
    "depositsPaused": false,
    "harvestPaused": false,
    "harvestEvent": true,
    "chainId": 56
  },
  {
    "name": "typh-typh-bnb",
    "address": "0xe3E9A165DE6089b25489eF7fDd67dfcEf3B34318",
    "interval": 4,
    "harvestSignature": "0x4641257d",
    "depositsPaused": true,
    "harvestPaused": true,
    "harvestEvent": true,
    "chainId": 56
  },
  {
    "name": "biti-biti-bnb",
    "address": "0x95961b99AC14BFAeFABb36c40bCE4631b87b5500",
    "interval": 1,
    "harvestSignature": "0x4641257d",
    "depositsPaused": true,
    "harvestPaused": true,
    "harvestEvent": true,
    "chainId": 56
  },
  {
    "name": "swamp-swamp",
    "address": "0x0edf387CDe7f901186834D073c09a7c1D1651000",
    "interval": 2,
    "harvestSignature": "0x4641257d",
    "depositsPaused": false,
    "harvestPaused": false,
    "harvestEvent": true,
    "chainId": 56
  },
  {
    "name": "olive-olive-avax",
    "address": "0x6bBdC5cacB4e72884432E3d63745cc8e7A4392Ca",
    "interval": 4,
    "harvestSignature": "0x4641257d",
    "depositsPaused": false,
    "harvestPaused": false,
    "harvestEvent": true,
    "chainId": 43114
  },
  {
    "name": "olive-olive-usdt",
    "address": "0xDcdb088f53dBcC63f600299867F8b6eE6BC7a6cE",
    "interval": 4,
    "harvestSignature": "0x4641257d",
    "depositsPaused": false,
    "harvestPaused": false,
    "harvestEvent": true,
    "chainId": 43114
  },
  {
    "name": "swamp-cake",
    "address": "0x382aBCe887725490B5FdAc09031a0893f05B9FF7",
    "interval": 4,
    "harvestSignature": "0x4641257d",
    "depositsPaused": false,
    "harvestPaused": false,
    "harvestEvent": true,
    "chainId": 56
  },
  {
    "name": "palm-palm-busd",
    "address": "0x49942e26B3cb04F878E67c507563197e6626c353",
    "interval": 4,
    "harvestSignature": "0x4641257d",
    "depositsPaused": false,
    "harvestPaused": false,
    "harvestEvent": true,
    "chainId": 56
  },
  {
    "name": "palm-palm-bnb",
    "address": "0xccE160252f8a071615e4452d712e8fA11F422f04",
    "interval": 4,
    "harvestSignature": "0x4641257d",
    "depositsPaused": false,
    "harvestPaused": false,
    "harvestEvent": true,
    "chainId": 56
  },
  {
    "name": "snob-3pool",
    "address": "0x12a7738315624f6e112452E0eCFf29cE08d4992D",
    "interval": 4,
    "harvestSignature": "0x4641257d",
    "depositsPaused": false,
    "harvestPaused": false,
    "harvestEvent": true,
    "chainId": 43114
  },
  {
    "name": "swamp-bifi-bnb",
    "address": "0xbeE70E5616a58d484298EDebeBfE6dF08F538C81",
    "interval": 4,
    "harvestSignature": "0x4641257d",
    "depositsPaused": false,
    "harvestPaused": false,
    "harvestEvent": true,
    "chainId": 56
  },
  {
    "name": "swamp-cake-bnb",
    "address": "0xC2bBEC44Ce17C9FB478Ab899dbeC36032F4b08a0",
    "interval": 4,
    "harvestSignature": "0x4641257d",
    "depositsPaused": false,
    "harvestPaused": false,
    "harvestEvent": true,
    "chainId": 56
  },
  {
    "name": "bingo-sbgo-busd",
    "address": "0x29cA0ab9C14Dec42f11b6270c631c8815DF65AA4",
    "interval": 1,
    "harvestSignature": "0x4641257d",
    "depositsPaused": true,
    "harvestPaused": true,
    "harvestEvent": true,
    "chainId": 56
  },
  {
    "name": "bingo-bgo-busd",
    "address": "0x54d7b75838f60d5f60e63ae3a4ec305f6d24fa16",
    "interval": 1,
    "harvestSignature": "0x4641257d",
    "depositsPaused": true,
    "harvestPaused": true,
    "harvestEvent": true,
    "chainId": 56
  },
  {
    "name": "cake-lien-bnb",
    "address": "0x9eCA684321ec265CA7b601871f629e77ad9f1EbB",
    "interval": 4,
    "harvestSignature": "0x4641257d",
    "depositsPaused": true,
    "harvestPaused": true,
    "harvestEvent": true,
    "chainId": 56
  },
  {
    "name": "cake-swth-bnb",
    "address": "0x5dd766E859c4BB01eaBCaFc320dED1A5E8e4a147",
    "interval": 4,
    "harvestSignature": "0x4641257d",
    "depositsPaused": true,
    "harvestPaused": true,
    "harvestEvent": true,
    "chainId": 56
  },
  {
    "name": "cake-dft-bnb",
    "address": "0xeFEa46e77550F1e83a66213512AC9963dce10f6E",
    "interval": 4,
    "harvestSignature": "0x4641257d",
    "depositsPaused": true,
    "harvestPaused": true,
    "harvestEvent": true,
    "chainId": 56
  },
  {
    "name": "swamp-swamp-busd",
    "address": "0x717593C671183b8af2981A5d1b190bc9978962DA",
    "interval": 2,
    "harvestSignature": "0x4641257d",
    "depositsPaused": true,
    "harvestPaused": true,
    "harvestEvent": true,
    "chainId": 56
  },
  {
    "name": "swamp-swamp-bnb",
    "address": "0xa74F0b38079e1fcd0C326f9b166a2E996c532efe",
    "interval": 2,
    "harvestSignature": "0x4641257d",
    "depositsPaused": true,
    "harvestPaused": true,
    "harvestEvent": true,
    "chainId": 56
  },
  {
    "name": "tndr-tndr-busd",
    "address": "0xbd0AB8835704D61Da3C9F4B6fB59eE1637E49f24",
    "interval": 4,
    "harvestSignature": "0x4641257d",
    "depositsPaused": true,
    "harvestPaused": true,
    "harvestEvent": true,
    "chainId": 56
  },
  {
    "name": "tndr-tndr-bnb",
    "address": "0x2323e34A37b62fE4eCc59cEcd83Cd8Cc9D2BB1bF",
    "interval": 4,
    "harvestSignature": "0x4641257d",
    "depositsPaused": true,
    "harvestPaused": true,
    "harvestEvent": true,
    "chainId": 56
  },
  {
    "name": "cake-dego-bnb",
    "address": "0x606B4c319b5E7fC160644192eEf447df3713D212",
    "interval": 4,
    "harvestSignature": "0x4641257d",
    "depositsPaused": true,
    "harvestPaused": true,
    "harvestEvent": true,
    "chainId": 56
  },
  {
    "name": "cake-gum-bnb",
    "address": "0x12eCa88BDd180C082B1231aE83Ca55c3E72f301d",
    "interval": 2,
    "harvestSignature": "0x4641257d",
    "depositsPaused": true,
    "harvestPaused": true,
    "harvestEvent": true,
    "chainId": 56
  },
  {
    "name": "swirl-swirl-bnb",
    "address": "0xF31Dc91bf0851C662DC853ed02a185c5d2875d79",
    "interval": 1,
    "harvestSignature": "0x4641257d",
    "depositsPaused": true,
    "harvestPaused": true,
    "harvestEvent": true,
    "chainId": 56
  },
  {
    "name": "cake-mir-ust",
    "address": "0xdFf3b750A6B1DBD59c122Fc0d7AB91abf6Ab973e",
    "interval": 4,
    "harvestSignature": "0x4641257d",
    "depositsPaused": true,
    "harvestPaused": true,
    "harvestEvent": true,
    "chainId": 56
  },
  {
    "name": "cake-pbtc-bnb",
    "address": "0x1A3C0faDe576b43e15160fb3d0539cfeA0662dA2",
    "interval": 4,
    "harvestSignature": "0x4641257d",
    "depositsPaused": true,
    "harvestPaused": true,
    "harvestEvent": true,
    "chainId": 56
  },
  {
    "name": "zefi-zefi-busd",
    "address": "0x1FEe59f0Aecb45A5Cd04e7072de9ae11f5A6c1eC",
    "interval": 2,
    "harvestSignature": "0x4641257d",
    "depositsPaused": true,
    "harvestPaused": true,
    "harvestEvent": true,
    "chainId": 56
  },
  {
    "name": "zefi-zefi-bnb",
    "address": "0x7A0Aa7a489d363e44648B9615D0eFBda24dd7A91",
    "interval": 2,
    "harvestSignature": "0x4641257d",
    "depositsPaused": true,
    "harvestPaused": true,
    "harvestEvent": true,
    "chainId": 56
  },
  {
    "name": "pancake-bmxx-bnb",
    "address": "0xf232bA88cF057031725BFf50De7006435F5a384c",
    "interval": 4,
    "harvestSignature": "0x4641257d",
    "depositsPaused": true,
    "harvestPaused": true,
    "harvestEvent": true,
    "chainId": 56
  },
  {
    "name": "pancake-xmark-busd",
    "address": "0x8f34cA39CC26afeEda3159Cf7938a6E6e51803fB",
    "interval": 4,
    "harvestSignature": "0x4641257d",
    "depositsPaused": true,
    "harvestPaused": true,
    "harvestEvent": true,
    "chainId": 56
  },
  {
    "name": "hps-hps-bnb",
    "address": "0xC0eD05309D5f42f1684B455f370998141db2A23d",
    "interval": 2,
    "harvestSignature": "0x4641257d",
    "depositsPaused": false,
    "harvestPaused": false,
    "harvestEvent": true,
    "chainId": 56
  },
  {
    "name": "hps-hps",
    "address": "0x48A7390823398d09b67948316839c76ce2c59007",
    "interval": 6,
    "harvestSignature": "0x4641257d",
    "depositsPaused": false,
    "harvestPaused": false,
    "harvestEvent": true,
    "chainId": 56
  },
  {
    "name": "1inch-1inch",
    "address": "0xe807517273De0161D8309BC9363193f2162b9B65",
    "interval": 4,
    "harvestSignature": "0x4641257d",
    "depositsPaused": false,
    "harvestPaused": false,
    "harvestEvent": true,
    "chainId": 56
  },
  {
    "name": "alpaca-salpaca",
    "address": "0x40acfAbe68f3bf55B24c9E21A3Cbc8743EB73F01",
    "interval": 6,
    "harvestSignature": "0x4641257d",
    "depositsPaused": false,
    "harvestPaused": false,
    "harvestEvent": true,
    "chainId": 56
  },
  {
    "name": "ellipsis-3eps",
    "address": "0x713d3F085373141451dE681FA39a233E771Ab787",
    "interval": 4,
    "harvestSignature": "0x4641257d",
    "depositsPaused": false,
    "harvestPaused": false,
    "harvestEvent": true,
    "chainId": 56
  },
  {
    "name": "ellipsis-eps-bnb",
    "address": "0x845eFaF170c89e97b5aa252AAdA4876f81a1cdf6",
    "interval": 1,
    "harvestSignature": "0x4641257d",
    "depositsPaused": false,
    "harvestPaused": false,
    "harvestEvent": true,
    "chainId": 56
  },
  {
    "name": "naut-naut-bnb",
    "address": "0x2774162B244361e4EBf90F8c58A94013c8f6F65A",
    "interval": 4,
    "harvestSignature": "0x4641257d",
    "depositsPaused": true,
    "harvestPaused": true,
    "harvestEvent": true,
    "chainId": 56
  },
  {
    "name": "alpaca-alpaca-bnb",
    "address": "0x8979041A2d76faF0357b5E66427116bEA58085df",
    "interval": 6,
    "harvestSignature": "0x4641257d",
    "depositsPaused": false,
    "harvestPaused": false,
    "harvestEvent": true,
    "chainId": 56
  },
  {
    "name": "cake-zil-bnb",
    "address": "0x2BC4c04A7867e9fBCCDF3c8f89bBE8F74Ef96326",
    "interval": 4,
    "harvestSignature": "0x4641257d",
    "depositsPaused": true,
    "harvestPaused": true,
    "harvestEvent": true,
    "chainId": 56
  },
  {
    "name": "cake-pcws-bnb",
    "address": "0x42181Ca9a0122418eDBa688f09Fc77a5e0f2A4A7",
    "interval": 4,
    "harvestSignature": "0x4641257d",
    "depositsPaused": true,
    "harvestPaused": true,
    "harvestEvent": true,
    "chainId": 56
  },
  {
    "name": "cake-lto-bnb",
    "address": "0x7DE67148c4907461d8A6EF5DE55b9e541CC8f643",
    "interval": 4,
    "harvestSignature": "0x4641257d",
    "depositsPaused": true,
    "harvestPaused": true,
    "harvestEvent": true,
    "chainId": 56
  },
  {
    "name": "cake-trade-bnb",
    "address": "0x49237A7EB71e8D8C1f3498dF5Faa9254ddf29b1d",
    "interval": 4,
    "harvestSignature": "0x4641257d",
    "depositsPaused": true,
    "harvestPaused": true,
    "harvestEvent": true,
    "chainId": 56
  },
  {
    "name": "space-space-busd",
    "address": "0xaA27487A794f725465679c8B1afc52b37C41Bff1",
    "interval": 1,
    "harvestSignature": "0x4641257d",
    "depositsPaused": true,
    "harvestPaused": true,
    "harvestEvent": true,
    "chainId": 56
  },
  {
    "name": "space-space-bnb",
    "address": "0x3923A7bbB5B5D34FA1182360E9d092BB280f5495",
    "interval": 1,
    "harvestSignature": "0x4641257d",
    "depositsPaused": false,
    "harvestPaused": false,
    "harvestEvent": true,
    "chainId": 56
  },
  {
    "name": "cake-bbadger-btcb",
    "address": "0x13bFf7819F7568CE7644E990F7d98c7c4ABaCf70",
    "interval": 2,
    "harvestSignature": "0x4641257d",
    "depositsPaused": true,
    "harvestPaused": true,
    "harvestEvent": true,
    "chainId": 56
  },
  {
    "name": "cake-bdigg-btcb",
    "address": "0x5936Db923b6E1727DA19d801eC22CeE555b6047b",
    "interval": 2,
    "harvestSignature": "0x4641257d",
    "depositsPaused": true,
    "harvestPaused": true,
    "harvestEvent": true,
    "chainId": 56
  },
  {
    "name": "jul-vidt-bnb",
    "address": "0x147f7a4ea9f9b008462e3913d064251383a2f652",
    "interval": 4,
    "harvestSignature": "0x4641257d",
    "depositsPaused": true,
    "harvestPaused": true,
    "harvestEvent": true,
    "chainId": 56
  },
  {
    "name": "pumpy-pmp-bnb",
    "address": "0xeEeF3d9c3260d01F9763B38BCD0968e04af8f59B",
    "interval": 2,
    "harvestSignature": "0x4641257d",
    "depositsPaused": false,
    "harvestPaused": false,
    "harvestEvent": true,
    "chainId": 56
  },
  {
    "name": "com-png-avax",
    "address": "0xBceD1CF7259e8fc7BF34F55F05aF88d78bd91FEC",
    "interval": 6,
    "harvestSignature": "0x4641257d",
    "depositsPaused": false,
    "harvestPaused": false,
    "harvestEvent": true,
    "chainId": 43114
  },
  {
    "name": "com-eth-avax",
    "address": "0xF933075ae4e39aa789555c2bEBA710130E41Ed32",
    "interval": 6,
    "harvestSignature": "0x4641257d",
    "depositsPaused": false,
    "harvestPaused": false,
    "harvestEvent": true,
    "chainId": 43114
  },
  {
    "name": "com-usdt-avax",
    "address": "0xcd4db0404DEA8882EdE60Cea1b8D186AbD7F97dF",
    "interval": 6,
    "harvestSignature": "0x4641257d",
    "depositsPaused": false,
    "harvestPaused": false,
    "harvestEvent": true,
    "chainId": 43114
  },
  {
    "name": "blizzard-xblzd-bnb",
    "address": "0x8820c4060d9a4b74888D32188d8E4B6Ff2e5d6c0",
    "interval": 2,
    "harvestSignature": "0x4641257d",
    "depositsPaused": true,
    "harvestPaused": true,
    "harvestEvent": true,
    "chainId": 56
  },
  {
    "name": "blizzard-xblzd-busd",
    "address": "0x78b527B0Af32E8017ad25a3842DcD57da63bcAA9",
    "interval": 2,
    "harvestSignature": "0x4641257d",
    "depositsPaused": true,
    "harvestPaused": true,
    "harvestEvent": true,
    "chainId": 56
  },
  {
    "name": "blizzard-xblzd",
    "address": "0x79f9f323783f9E21dA0C1c786A6002EfB6B2AB4a",
    "interval": 2,
    "harvestSignature": "0x4641257d",
    "depositsPaused": true,
    "harvestPaused": true,
    "harvestEvent": true,
    "chainId": 56
  },
  {
    "name": "com-com-bnb",
    "address": "0x6770B687a7622660b31D0F148033056E0EcE5020",
    "interval": 6,
    "harvestSignature": "0x4641257d",
    "depositsPaused": false,
    "harvestPaused": false,
    "harvestEvent": true,
    "chainId": 56
  },
  {
    "name": "snob-snob-avax",
    "address": "0xED3a4BA78079804B75e462727E033C1F1887093D",
    "interval": 12,
    "harvestSignature": "0x4641257d",
    "depositsPaused": false,
    "harvestPaused": false,
    "harvestEvent": true,
    "chainId": 43114
  },
  {
    "name": "com-dai-avax",
    "address": "0x0955479C61B37074d689319fCaA84ffE1E9e8CF5",
    "interval": 12,
    "harvestSignature": "0x4641257d",
    "depositsPaused": false,
    "harvestPaused": false,
    "harvestEvent": true,
    "chainId": 43114
  },
  {
    "name": "com-com-avax",
    "address": "0x44e67bCDf95aE53b60ab20929626274640998FDB",
    "interval": 12,
    "harvestSignature": "0x4641257d",
    "depositsPaused": false,
    "harvestPaused": false,
    "harvestEvent": true,
    "chainId": 43114
  },
  {
    "name": "cake-dusk-bnb",
    "address": "0x59A5a6591Db950757021DCeC564f47d4754a3B3D",
    "interval": 4,
    "harvestSignature": "0x4641257d",
    "depositsPaused": true,
    "harvestPaused": true,
    "harvestEvent": true,
    "chainId": 56
  },
  {
    "name": "cake-cos-bnb",
    "address": "0x160fe116000541559D87EEbdA476512BF1cD3409",
    "interval": 4,
    "harvestSignature": "0x4641257d",
    "depositsPaused": true,
    "harvestPaused": true,
    "harvestEvent": true,
    "chainId": 56
  },
  {
    "name": "cake-txl-busd",
    "address": "0x5d06127cCfc6b1C057c3b4494B980B7c2d556360",
    "interval": 4,
    "harvestSignature": "0x4641257d",
    "depositsPaused": true,
    "harvestPaused": true,
    "harvestEvent": true,
    "chainId": 56
  },
  {
    "name": "png-wbtc-avax",
    "address": "0xc8a59Fb425796dcF5F50E7Fa6DBbb2E68276CD8F",
    "interval": 6,
    "harvestSignature": "0x4641257d",
    "depositsPaused": false,
    "harvestPaused": false,
    "harvestEvent": true,
    "chainId": 43114
  },
  {
    "name": "png-link-avax",
    "address": "0x29f034B3c5Ffe34E975ACA63D48C0d5Bd8A5d7a4",
    "interval": 6,
    "harvestSignature": "0x4641257d",
    "depositsPaused": false,
    "harvestPaused": false,
    "harvestEvent": true,
    "chainId": 43114
  },
  {
    "name": "png-sushi-avax",
    "address": "0xF913f07b0B19DA83B1D7FB8BCbc54eFA39D5dA6e",
    "interval": 6,
    "harvestSignature": "0x4641257d",
    "depositsPaused": false,
    "harvestPaused": false,
    "harvestEvent": true,
    "chainId": 43114
  },
  {
    "name": "png-uni-avax",
    "address": "0x2CBBD9157899680E2475E4C172Dd2a9921dBa9ae",
    "interval": 6,
    "harvestSignature": "0x4641257d",
    "depositsPaused": false,
    "harvestPaused": false,
    "harvestEvent": true,
    "chainId": 43114
  },
  {
    "name": "png-usdt-png",
    "address": "0x697aC228808CAb8DB149C8c43D5086d9a698CC58",
    "interval": 6,
    "harvestSignature": "0x4641257d",
    "depositsPaused": false,
    "harvestPaused": false,
    "harvestEvent": true,
    "chainId": 43114
  },
  {
    "name": "squirrel-nuts",
    "address": "0x2a9811dDfAA3cA01bD36d9Ed41B9cF954fd01AA2",
    "interval": 6,
    "harvestSignature": "0x4641257d",
    "depositsPaused": false,
    "harvestPaused": false,
    "harvestEvent": true,
    "chainId": 56
  },
  {
    "name": "squirrel-nuts-bnb",
    "address": "0xB65131B5581C91ab900df3e71E8818512977023D",
    "interval": 2,
    "harvestSignature": "0x4641257d",
    "depositsPaused": true,
    "harvestPaused": true,
    "harvestEvent": true,
    "chainId": 56
  },
  {
    "name": "cake-bifi-bnb",
    "address": "0xFED46361d00e9881d0D63cdEfba51B11c264CcE2",
    "interval": 2,
    "harvestSignature": "0x4641257d",
    "depositsPaused": true,
    "harvestPaused": true,
    "harvestEvent": true,
    "chainId": 56
  },
  {
    "name": "bakery-bat-bake",
    "address": "0x2ABB0ea3A5C038f60E677Bf14d2F6095786650Ae",
    "interval": 4,
    "harvestSignature": "0x4641257d",
    "depositsPaused": false,
    "harvestPaused": false,
    "harvestEvent": true,
    "chainId": 56
  },
  {
    "name": "mdex-hbtc-wht",
    "address": "0xf27d800C69A6EE79F4878e6d4F72c4B50776111a",
    "interval": 1,
    "harvestSignature": "0x4641257d",
    "depositsPaused": false,
    "harvestPaused": false,
    "harvestEvent": true,
    "chainId": 128
  },
  {
    "name": "mdex-eth-wht",
    "address": "0xf26607237355D7c6183ea66EC908729E9c6eEB6b",
    "interval": 1,
    "harvestSignature": "0x4641257d",
    "depositsPaused": false,
    "harvestPaused": false,
    "harvestEvent": true,
    "chainId": 128
  },
  {
    "name": "mdex-uni-usdt",
    "address": "0xb42441990ffb06f155Bb5b52577Fb137Bcb1eb5F",
    "interval": 1,
    "harvestSignature": "0x4641257d",
    "depositsPaused": false,
    "harvestPaused": false,
    "harvestEvent": true,
    "chainId": 128
  },
  {
    "name": "mdex-yfi-usdt",
    "address": "0x1c9270ac5C42E51611d7b97b1004313D52c80293",
    "interval": 1,
    "harvestSignature": "0x4641257d",
    "depositsPaused": false,
    "harvestPaused": false,
    "harvestEvent": true,
    "chainId": 128
  },
  {
    "name": "mdex-bal-usdt",
    "address": "0x033cA6926dFF4F6848983731087907Dcc9dDBEE2",
    "interval": 1,
    "harvestSignature": "0x4641257d",
    "depositsPaused": false,
    "harvestPaused": false,
    "harvestEvent": true,
    "chainId": 128
  },
  {
    "name": "mdex-link-usdt",
    "address": "0x37A8b016EF27fBCF73F73Fb9Dc1C09C47A5d7E48",
    "interval": 1,
    "harvestSignature": "0x4641257d",
    "depositsPaused": false,
    "harvestPaused": false,
    "harvestEvent": true,
    "chainId": 128
  },
  {
    "name": "mdex-snx-usdt",
    "address": "0xFc31C3CDDa5a05f6eEcd4335e0A082024a7998A6",
    "interval": 1,
    "harvestSignature": "0x4641257d",
    "depositsPaused": false,
    "harvestPaused": false,
    "harvestEvent": true,
    "chainId": 128
  },
  {
    "name": "mdex-aave-usdt",
    "address": "0x646C536865603cFEB51dd35C36FD90296FB8DF26",
    "interval": 1,
    "harvestSignature": "0x4641257d",
    "depositsPaused": false,
    "harvestPaused": false,
    "harvestEvent": true,
    "chainId": 128
  },
  {
    "name": "mdex-lhb-usdt",
    "address": "0x800A8fe2BE01cef25B5950cca56B954312049924",
    "interval": 1,
    "harvestSignature": "0x4641257d",
    "depositsPaused": false,
    "harvestPaused": false,
    "harvestEvent": true,
    "chainId": 128
  },
  {
    "name": "mdex-hpt-usdt",
    "address": "0x12e09a13f5e2d95b3B8db8741dFeBa453784d1DC",
    "interval": 1,
    "harvestSignature": "0x4641257d",
    "depositsPaused": false,
    "harvestPaused": false,
    "harvestEvent": true,
    "chainId": 128
  },
  {
    "name": "mdex-hfil-usdt",
    "address": "0x8F769621E63acE71132987Ec4DB14cc3d06AA684",
    "interval": 1,
    "harvestSignature": "0x4641257d",
    "depositsPaused": false,
    "harvestPaused": false,
    "harvestEvent": true,
    "chainId": 128
  },
  {
    "name": "mdex-hdot-usdt",
    "address": "0xf5d76A33953365e4f074AE58e34C39A52B8E9671",
    "interval": 1,
    "harvestSignature": "0x4641257d",
    "depositsPaused": false,
    "harvestPaused": false,
    "harvestEvent": true,
    "chainId": 128
  },
  {
    "name": "mdex-hbch-usdt",
    "address": "0xDa4bb93Bac7CC00F6c6e2193d115Cf45099b31a0",
    "interval": 1,
    "harvestSignature": "0x4641257d",
    "depositsPaused": false,
    "harvestPaused": false,
    "harvestEvent": true,
    "chainId": 128
  },
  {
    "name": "mdex-hltc-usdt",
    "address": "0x09EF0e7b555599A9F810789FfF68Db8DBF4c51a0",
    "interval": 1,
    "harvestSignature": "0x4641257d",
    "depositsPaused": false,
    "harvestPaused": false,
    "harvestEvent": true,
    "chainId": 128
  },
  {
    "name": "mdex-husd-usdt",
    "address": "0xEe3a7c885Fd3cc5358FF583F2DAB3b8bC473316f",
    "interval": 1,
    "harvestSignature": "0x4641257d",
    "depositsPaused": false,
    "harvestPaused": false,
    "harvestEvent": true,
    "chainId": 128
  },
  {
    "name": "png-usdt-avax",
    "address": "0x1326f4648F4c64fc1D15d94a5910787cAf569d70",
    "interval": 6,
    "harvestSignature": "0x4641257d",
    "depositsPaused": false,
    "harvestPaused": false,
    "harvestEvent": true,
    "chainId": 43114
  },
  {
    "name": "png-eth-avax",
    "address": "0xd14a7e95B4C57BeD5a36721a0702E90FceE7CEa8",
    "interval": 6,
    "harvestSignature": "0x4641257d",
    "depositsPaused": false,
    "harvestPaused": false,
    "harvestEvent": true,
    "chainId": 43114
  },
  {
    "name": "png-png-avax",
    "address": "0xa0580866d70A33DcF8d053504a55a7e2138cEace",
    "interval": 6,
    "harvestSignature": "0x4641257d",
    "depositsPaused": false,
    "harvestPaused": false,
    "harvestEvent": true,
    "chainId": 43114
  },
  {
    "name": "memefarm-mfrm-bnb",
    "address": "0x5960C72F04232e1093129f08c3f5A3C2D766253a",
    "interval": 2,
    "harvestSignature": "0x4641257d",
    "depositsPaused": true,
    "harvestPaused": true,
    "harvestEvent": true,
    "chainId": 56
  },
  {
    "name": "memefarm-ape-bnb",
    "address": "0x0dB95418687aA9b9DdCb145E0ef525A3EaCe080D",
    "interval": 2,
    "harvestSignature": "0x4641257d",
    "depositsPaused": true,
    "harvestPaused": true,
    "harvestEvent": true,
    "chainId": 56
  },
  {
    "name": "slime-slime-busd",
    "address": "0x790Ad5995eAADb771efe42A20f21ca048A02cD2B",
    "interval": 1,
    "harvestSignature": "0x4641257d",
    "depositsPaused": false,
    "harvestPaused": false,
    "harvestEvent": true,
    "chainId": 56
  },
  {
    "name": "slime-slime-bnb",
    "address": "0x61b41A0F29b5a23b18eb28d24eAfc2aA17D3b63a",
    "interval": 1,
    "harvestSignature": "0x4641257d",
    "depositsPaused": false,
    "harvestPaused": false,
    "harvestEvent": true,
    "chainId": 56
  },
  {
    "name": "cake-alice-bnb",
    "address": "0x39dC8831e8864766E094799933d34AE6D3536681",
    "interval": 1,
    "harvestSignature": "0x4641257d",
    "depositsPaused": true,
    "harvestPaused": true,
    "harvestEvent": true,
    "chainId": 56
  },
  {
    "name": "cake-nuls-busd",
    "address": "0x6Ac205097Ae228aC41D7ffA50CBA1b3C81272D97",
    "interval": 6,
    "harvestSignature": "0x4641257d",
    "depositsPaused": true,
    "harvestPaused": true,
    "harvestEvent": true,
    "chainId": 56
  },
  {
    "name": "jul-dot-bnb",
    "address": "0x62fc868551D7C7663C07B22bE92643610a720640",
    "interval": 6,
    "harvestSignature": "0x4641257d",
    "depositsPaused": true,
    "harvestPaused": true,
    "harvestEvent": true,
    "chainId": 56
  },
  {
    "name": "jul-uni-bnb",
    "address": "0xe1209Afd5B595eBca109b001a34400cCB5171B45",
    "interval": 6,
    "harvestSignature": "0x4641257d",
    "depositsPaused": true,
    "harvestPaused": true,
    "harvestEvent": true,
    "chainId": 56
  },
  {
    "name": "jul-btcb-bnb",
    "address": "0x97f20B3918bd990e3a6A133c5D2919b0b9Cb8218",
    "interval": 6,
    "harvestSignature": "0x4641257d",
    "depositsPaused": false,
    "harvestPaused": false,
    "harvestEvent": true,
    "chainId": 56
  },
  {
    "name": "belt-belt-bnb",
    "address": "0x448B41d7C82c889e7940b1C958f28302b0E2e2CA",
    "interval": 1,
    "harvestSignature": "0x4641257d",
    "depositsPaused": false,
    "harvestPaused": false,
    "harvestEvent": true,
    "chainId": 56
  },
  {
    "name": "belt-venusblp",
    "address": "0x84759f0d7705B3c8f4554431E6FBCa2ccd63BEc2",
    "interval": 2,
    "harvestSignature": "0x4641257d",
    "depositsPaused": false,
    "harvestPaused": true,
    "harvestEvent": true,
    "chainId": 56
  },
  {
    "name": "banana-banana",
    "address": "0xE5B8Bce75247d1B5aEC2F367803443887bD7c6D6",
    "interval": 4,
    "harvestSignature": "0x4641257d",
    "depositsPaused": false,
    "harvestPaused": false,
    "harvestEvent": true,
    "chainId": 56
  },
  {
    "name": "cake-belt-bnb",
    "address": "0xa1CB1521a75d1f44B961FaA3cE062EE9421932B5",
    "interval": 4,
    "harvestSignature": "0x4641257d",
    "depositsPaused": true,
    "harvestPaused": true,
    "harvestEvent": true,
    "chainId": 56
  },
  {
    "name": "cake-ramp-busd",
    "address": "0xCB1631CB1a0D8289e0D18bbc93a5EA9a82eddc67",
    "interval": 4,
    "harvestSignature": "0x4641257d",
    "depositsPaused": true,
    "harvestPaused": true,
    "harvestEvent": true,
    "chainId": 56
  },
  {
    "name": "jul-juld-bnb",
    "address": "0x2d007d239D39c1d24d4685d845063C2401060559",
    "interval": 6,
    "harvestSignature": "0x4641257d",
    "depositsPaused": false,
    "harvestPaused": false,
    "harvestEvent": true,
    "chainId": 56
  },
  {
    "name": "jul-bifi-busd",
    "address": "0xA4FEbF841f26a9dd297d7492cf18D70464c725a4",
    "interval": 6,
    "harvestSignature": "0x4641257d",
    "depositsPaused": false,
    "harvestPaused": false,
    "harvestEvent": true,
    "chainId": 56
  },
  {
    "name": "cake-dai-busd",
    "address": "0x39e9A7F890b1a7f4251745B84560909f2820c973",
    "interval": 4,
    "harvestSignature": "0x4641257d",
    "depositsPaused": true,
    "harvestPaused": true,
    "harvestEvent": true,
    "chainId": 56
  },
  {
    "name": "cake-usdc-busd",
    "address": "0xcCBFBbc4d20B1E4748da941cC3e321c12a6E480D",
    "interval": 4,
    "harvestSignature": "0x4641257d",
    "depositsPaused": true,
    "harvestPaused": true,
    "harvestEvent": true,
    "chainId": 56
  },
  {
    "name": "cake-bor-bnb",
    "address": "0x0b98024DfbC1937BAcdC80d43e4a91E579415348",
    "interval": 4,
    "harvestSignature": "0x4641257d",
    "depositsPaused": true,
    "harvestPaused": true,
    "harvestEvent": true,
    "chainId": 56
  },
  {
    "name": "cake-lina-bnb",
    "address": "0x6d10a7bD387c12Fa56AEF9aD53DbB9C14BCbE704",
    "interval": 4,
    "harvestSignature": "0x4641257d",
    "depositsPaused": true,
    "harvestPaused": true,
    "harvestEvent": true,
    "chainId": 56
  },
  {
    "name": "cake-iotx-bnb",
    "address": "0x064046815A5FD5F09a3F177bBD2e36Ff9E2ED5Ef",
    "interval": 4,
    "harvestSignature": "0x4641257d",
    "depositsPaused": true,
    "harvestPaused": true,
    "harvestEvent": true,
    "chainId": 56
  },
  {
    "name": "cake-bopen-bnb",
    "address": "0x81Cc26D5E0325B6a1F6ACA93584C922259d36C98",
    "interval": 4,
    "harvestSignature": "0x4641257d",
    "depositsPaused": true,
    "harvestPaused": true,
    "harvestEvent": true,
    "chainId": 56
  },
  {
    "name": "cake-bmxx-bnb",
    "address": "0xE7DCEFacf1c9c523c1ccCc3Fc1Ae3EB654a4e805",
    "interval": 4,
    "harvestSignature": "0x4641257d",
    "depositsPaused": true,
    "harvestPaused": true,
    "harvestEvent": true,
    "chainId": 56
  },
  {
    "name": "auto-auto-bnb",
    "address": "0xF87079AD78f4762b515519B63D4aA19bf0c1470E",
    "interval": 4,
    "harvestSignature": "0x4641257d",
    "depositsPaused": true,
    "harvestPaused": true,
    "harvestEvent": true,
    "chainId": 56
  },
  {
<<<<<<< HEAD
=======
    "name": "auto-btc-bnb",
    "address": "0x71D322ef2ad9b6b312Cc04A51a03C5f0Da74CaA0",
    "interval": 4,
    "harvestSignature": "0x4641257d",
    "depositsPaused": true,
    "harvestPaused": true,
    "harvestEvent": true,
    "chainId": 56
  },
  {
    "name": "auto-busd-bnb",
    "address": "0x5D5d360c8529076800dfD9f57bCe514122Da35bB",
    "interval": 4,
    "harvestSignature": "0x4641257d",
    "depositsPaused": true,
    "harvestPaused": true,
    "harvestEvent": true,
    "chainId": 56
  },
  {
    "name": "auto-cake-bnb",
    "address": "0x99bF8be49DcAc945a5754BDc0f5440Dc592D302a",
    "interval": 4,
    "harvestSignature": "0x4641257d",
    "depositsPaused": true,
    "harvestPaused": true,
    "harvestEvent": true,
    "chainId": 56
  },
  {
>>>>>>> b4188e2c
    "name": "cake-dexe-busd",
    "address": "0x24871351440472326538F885FC2CAa30ebe43D65",
    "interval": 4,
    "harvestSignature": "0x4641257d",
    "depositsPaused": true,
    "harvestPaused": true,
    "harvestEvent": true,
    "chainId": 56
  },
  {
    "name": "cafe-bifi-bnb",
    "address": "0xa7C062cec3EbF04FFf15f94F11e917c2aAE57a06",
    "interval": 4,
    "harvestSignature": "0x4641257d",
    "depositsPaused": false,
    "harvestPaused": false,
    "harvestEvent": true,
    "chainId": 56
  },
  {
    "name": "cake-watch-bnb",
    "address": "0xB4b49cF75CA2535e973ab57a01B396cEC7c4D869",
    "interval": 2,
    "harvestSignature": "0x4641257d",
    "depositsPaused": true,
    "harvestPaused": true,
    "harvestEvent": true,
    "chainId": 56
  },
  {
    "name": "cake-bel-bnb",
    "address": "0x7AD32a7a8d6524f0C3Cb8f5FB59693F2B2BeA07c",
    "interval": 4,
    "harvestSignature": "0x4641257d",
    "depositsPaused": true,
    "harvestPaused": true,
    "harvestEvent": true,
    "chainId": 56
  },
  {
    "name": "cake-tpt-busd",
    "address": "0x0096222E8F5012AA7a8ce9266aD665795f0D4223",
    "interval": 4,
    "harvestSignature": "0x4641257d",
    "depositsPaused": true,
    "harvestPaused": true,
    "harvestEvent": true,
    "chainId": 56
  },
  {
    "name": "venus-ada",
    "address": "0xf9D0e760a71991AC65c9919898c09a3648E62eBB",
    "interval": 24,
    "harvestSignature": "0x4641257d",
    "depositsPaused": false,
    "harvestPaused": true,
    "harvestEvent": false,
    "chainId": 56
  },
  {
    "name": "soup-soups-bnb",
    "address": "0x6731F513645383c25e36e7a05042B5968E899Dd3",
    "interval": "1",
    "harvestSignature": "0x4641257d",
    "depositsPaused": true,
    "harvestPaused": true,
    "harvestEvent": true,
    "chainId": 56
  },
  {
    "name": "soup-soup-bnb",
    "address": "0xC370B3a3958579F2aAFedF4c3548F75DeB43DB11",
    "interval": "1",
    "harvestSignature": "0x4641257d",
    "depositsPaused": true,
    "harvestPaused": true,
    "harvestEvent": true,
    "chainId": 56
  },
  {
    "name": "banana-banana-busd",
    "address": "0x7687867eCD824674f5a220391520E1B1e83b011f",
    "interval": 1,
    "harvestSignature": "0x4641257d",
    "depositsPaused": false,
    "harvestPaused": false,
    "harvestEvent": true,
    "chainId": 56
  },
  {
    "name": "banana-banana-bnb",
    "address": "0x17566271FEBF4E7e0E72a7D1E3eF2E915d642cCe",
    "interval": 1,
    "harvestSignature": "0x4641257d",
    "depositsPaused": false,
    "harvestPaused": false,
    "harvestEvent": true,
    "chainId": 56
  },
  {
    "name": "bifi-maxi",
    "address": "0x92F347AdB3a2c3FD336DCE60242cde126711b9a3",
    "interval": 1,
    "harvestSignature": "0x4641257d",
    "depositsPaused": false,
    "harvestPaused": false,
    "harvestEvent": false,
    "chainId": 56
  },
  {
    "name": "1inch-1inch-bnb",
    "address": "0x5430033735d32a4f73d1729fc4e005e86e0f1ad3",
    "interval": 4,
    "harvestSignature": "0x4641257d",
    "depositsPaused": false,
    "harvestPaused": false,
    "harvestEvent": true,
    "chainId": 56
  },
  {
    "name": "salt-salt-busd",
    "address": "0x85d04ce16C7d20Aa4d63b7520923e9e3b2e89d6e",
    "interval": 1,
    "harvestSignature": "0x4641257d",
    "depositsPaused": false,
    "harvestPaused": false,
    "harvestEvent": true,
    "chainId": 56
  },
  {
    "name": "salt-salt-bnb",
    "address": "0x503dc0d4d7582033a9Ac4A5940D3341aE5852CAc",
    "interval": 1,
    "harvestSignature": "0x4641257d",
    "depositsPaused": false,
    "harvestPaused": false,
    "harvestEvent": true,
    "chainId": 56
  },
  {
    "name": "crow-crow-busd",
    "address": "0x0E687591C7a0e825bd1dBaf9C0a4ec9a4ED4F434",
    "interval": 1,
    "harvestSignature": "0x4641257d",
    "depositsPaused": true,
    "harvestPaused": true,
    "harvestEvent": true,
    "chainId": 56
  },
  {
    "name": "ramen-ramen-bnb",
    "address": "0xd4c89791eF0FAdE72eAAc6475296320b5572b28e",
    "interval": 1,
    "harvestSignature": "0x4641257d",
    "depositsPaused": false,
    "harvestPaused": false,
    "harvestEvent": true,
    "chainId": 56
  },
  {
    "name": "ramen-ramen-busd",
    "address": "0x593D569B2C643b529bDFD1b168d6CB1F9171A6B9",
    "interval": 1,
    "harvestSignature": "0x4641257d",
    "depositsPaused": false,
    "harvestPaused": false,
    "harvestEvent": true,
    "chainId": 56
  },
  {
    "name": "crow-crow-bnb",
    "address": "0x664500A0F63F1Ba17186D8eA970CdfC7B99081fC",
    "interval": 1,
    "harvestSignature": "0x4641257d",
    "depositsPaused": false,
    "harvestPaused": false,
    "harvestEvent": true,
    "chainId": 56
  },
  {
    "name": "cafe-brew-busd",
    "address": "0xD40021F03bE89D23A8E3c81B008feaF0403Fa867",
    "interval": 1,
    "harvestSignature": "0x4641257d",
    "depositsPaused": false,
    "harvestPaused": false,
    "harvestEvent": true,
    "chainId": 56
  },
  {
    "name": "cafe-brew-bnb",
    "address": "0x30861732f5Ec762b54eB8b9B8ef647673A696af3",
    "interval": 1,
    "harvestSignature": "0x4641257d",
    "depositsPaused": false,
    "harvestPaused": false,
    "harvestEvent": true,
    "chainId": 56
  },
  {
    "name": "mdex-mdx-usdt",
    "address": "0x5Eb9C8a31D25d681d0730ab420E1dBF040602C27",
    "interval": 1,
    "harvestSignature": "0x4641257d",
    "depositsPaused": false,
    "harvestPaused": false,
    "harvestEvent": true,
    "chainId": 128
  },
  {
    "name": "mdex-mdx-wht",
    "address": "0xc8DfDD41B706A6897Ff17BF99e2e94Bb661da92c",
    "interval": 1,
    "harvestSignature": "0x4641257d",
    "depositsPaused": false,
    "harvestPaused": false,
    "harvestEvent": true,
    "chainId": 128
  },
  {
    "name": "mdex-wht-usdt",
    "address": "0x69640924876D3f294f5E95C305cb89E065038B2d",
    "interval": 1,
    "harvestSignature": "0x4641257d",
    "depositsPaused": false,
    "harvestPaused": false,
    "harvestEvent": true,
    "chainId": 128
  },
  {
    "name": "mdex-wht-husd",
    "address": "0x3A506Bb243a8399184c26E921ef58266F79E9134",
    "interval": 1,
    "harvestSignature": "0x4641257d",
    "depositsPaused": false,
    "harvestPaused": false,
    "harvestEvent": true,
    "chainId": 128
  },
  {
    "name": "mdex-hbtc-usdt",
    "address": "0x1aae69Ae19457AcD1A73C61Dd0f272e7f60D170c",
    "interval": 1,
    "harvestSignature": "0x4641257d",
    "depositsPaused": false,
    "harvestPaused": false,
    "harvestEvent": true,
    "chainId": 128
  },
  {
    "name": "mdex-eth-usdt",
    "address": "0x2C0eAE2D0c56fffC076ecAd9225c05CE1d34bf7A",
    "interval": 1,
    "harvestSignature": "0x4641257d",
    "depositsPaused": false,
    "harvestPaused": false,
    "harvestEvent": true,
    "chainId": 128
  },
  {
    "name": "cake-bry-bnb",
    "address": "0xF9eBb381dC153D0966B2BaEe776de2F400405755",
    "interval": 4,
    "harvestSignature": "0x4641257d",
    "depositsPaused": true,
    "harvestPaused": true,
    "harvestEvent": false,
    "chainId": 56
  },
  {
    "name": "cake-zee-bnb",
    "address": "0xc34b9c9DBB39Be0Ef850170127A7b4283484f804",
    "interval": 4,
    "harvestSignature": "0x4641257d",
    "depositsPaused": true,
    "harvestPaused": true,
    "harvestEvent": false,
    "chainId": 56
  },
  {
    "name": "cake-sushi-eth",
    "address": "0x8f42a75affb4c3d30c3423f7bda2095d68b16232",
    "interval": 4,
    "harvestSignature": "0x4641257d",
    "depositsPaused": true,
    "harvestPaused": true,
    "harvestEvent": false,
    "chainId": 56
  },
  {
    "name": "cake-dodo-bnb",
    "address": "0xe569D4131287FA79123423BC952485F810973609",
    "interval": 4,
    "harvestSignature": "0x4641257d",
    "depositsPaused": true,
    "harvestPaused": true,
    "harvestEvent": false,
    "chainId": 56
  },
  {
    "name": "cake-swingby-bnb",
    "address": "0x470052FEd23A2887e3e679c3D8544529DA8B272f",
    "interval": 4,
    "harvestSignature": "0x4641257d",
    "depositsPaused": true,
    "harvestPaused": true,
    "harvestEvent": false,
    "chainId": 56
  },
  {
    "name": "cake-sfp-bnb",
    "address": "0xF704fa78f3b49E21f3420425C88FCc639aA05946",
    "interval": 4,
    "harvestSignature": "0x4641257d",
    "depositsPaused": true,
    "harvestPaused": true,
    "harvestEvent": false,
    "chainId": 56
  },
  {
    "name": "cake-egld-bnb",
    "address": "0xdf47f0845b0e450c09A474F7FfAdfD43a51dad42",
    "interval": 4,
    "harvestSignature": "0x4641257d",
    "depositsPaused": true,
    "harvestPaused": true,
    "harvestEvent": false,
    "chainId": 56
  },
  {
    "name": "cake-swgb-bnb",
    "address": "0x3890440541615B15d38ad2E7ceBB1C96Aeef4B04",
    "interval": 4,
    "harvestSignature": "0x4641257d",
    "depositsPaused": true,
    "harvestPaused": true,
    "harvestEvent": false,
    "chainId": 56
  },
  {
    "name": "cake-lit-bnb",
    "address": "0xf324499766b44D6EaE083013BFC01135c1b334b8",
    "interval": 4,
    "harvestSignature": "0x4641257d",
    "depositsPaused": true,
    "harvestPaused": true,
    "harvestEvent": false,
    "chainId": 56
  },
  {
    "name": "cake-hard-bnb",
    "address": "0x081bd67D080A3f8205b00D69bCb85D7B3F6b5592",
    "interval": 6,
    "harvestSignature": "0x4641257d",
    "depositsPaused": true,
    "harvestPaused": true,
    "harvestEvent": false,
    "chainId": 56
  },
  {
    "name": "bolt-bts-busd",
    "address": "0x22b5c879a821afc56e564bc73e3eaa7fc7cf25cc",
    "interval": 1,
    "harvestSignature": "0x4641257d",
    "depositsPaused": true,
    "harvestPaused": true,
    "harvestEvent": false,
    "chainId": 56
  },
  {
    "name": "bold-btd-busd",
    "address": "0xa7da1bf46bc453075499d42b5396bb9aa7d6a4b1",
    "interval": 1,
    "harvestSignature": "0x4641257d",
    "depositsPaused": true,
    "harvestPaused": true,
    "harvestEvent": false,
    "chainId": 56
  },
  {
    "name": "kebab-kebab-btc",
    "address": "0x85540714bc3d330d8146bc93700a8653cb2ccbb8",
    "interval": 4,
    "harvestSignature": "0x4641257d",
    "depositsPaused": false,
    "harvestPaused": false,
    "harvestEvent": false,
    "chainId": 56
  },
  {
    "name": "kebab-usdt-busd",
    "address": "0xD5C4CE5c881574b3CBe9A51117108390F6aA5180",
    "interval": 6,
    "harvestSignature": "0x4641257d",
    "depositsPaused": false,
    "harvestPaused": false,
    "harvestEvent": false,
    "chainId": 56
  },
  {
    "name": "kebab-eth-btcb",
    "address": "0xCbD729536bfd98Aa2E216055A62103EB9124ab45",
    "interval": 6,
    "harvestSignature": "0x4641257d",
    "depositsPaused": false,
    "harvestPaused": false,
    "harvestEvent": false,
    "chainId": 56
  },
  {
    "name": "kebab-bifi-busd",
    "address": "0xA4a7ab8a4Bc413F3f81Ac894430537dBa12Ab816",
    "interval": 6,
    "harvestSignature": "0x4641257d",
    "depositsPaused": false,
    "harvestPaused": false,
    "harvestEvent": false,
    "chainId": 56
  },
  {
    "name": "cake-ditto-bnb",
    "address": "0x19BA65d5e63e417A50dFdB22c6E03B73A4A37779",
    "interval": 6,
    "harvestSignature": "0x4641257d",
    "depositsPaused": true,
    "harvestPaused": true,
    "harvestEvent": false,
    "chainId": 56
  },
  {
    "name": "auto-cake",
    "address": "0xB40Fc2359563AC63636f4f094C71521dc8aE81cb",
    "interval": 1,
    "harvestSignature": "0x4641257d",
    "depositsPaused": false,
    "harvestPaused": false,
    "harvestEvent": false,
    "chainId": 56
  },
  {
    "name": "auto-cake-old",
    "address": "0xf8d51dd4D9EbE8473646De7402E5CDCd152C646e",
    "interval": 2,
    "harvestSignature": "0x4641257d",
    "depositsPaused": true,
    "harvestPaused": true,
    "harvestEvent": false,
    "chainId": 56
  },
  {
    "name": "auto-wbnb",
    "address": "0x93BC0B24a7025d7040938c617818fF184a8669ba",
    "interval": 3,
    "harvestSignature": "0x4641257d",
    "depositsPaused": false,
    "harvestPaused": true,
    "harvestEvent": false,
    "chainId": 56
  },
  {
    "name": "auto-wbnb-old",
    "address": "0xF38Bed33017f5885c8AB5956A153F7a906b5dC1b",
    "interval": 4,
    "harvestSignature": "0x4641257d",
    "depositsPaused": true,
    "harvestPaused": true,
    "harvestEvent": false,
    "chainId": 56
  },
  {
    "name": "auto-busd-old",
    "address": "0x1b27b7083a9BdA1aCD04266F61DF646f8296a872",
    "interval": 12,
    "harvestSignature": "0x4641257d",
    "depositsPaused": true,
    "harvestPaused": true,
    "harvestEvent": false,
    "chainId": 56
  },
  {
    "name": "sponge-steam-bnb",
    "address": "0x1aC4f14DDFBC48c4AF99526e9D488CD47D90801E",
    "interval": 2,
    "harvestSignature": "0x4641257d",
    "depositsPaused": false,
    "harvestPaused": false,
    "harvestEvent": false,
    "chainId": 56
  },
  {
    "name": "sponge-spg-bnb",
    "address": "0x6B32e90a07be49e5b1F622f314292b206CA8ED4f",
    "interval": 2,
    "harvestSignature": "0x4641257d",
    "depositsPaused": false,
    "harvestPaused": false,
    "harvestEvent": false,
    "chainId": 56
  },
  {
    "name": "sponge-soak-bnb",
    "address": "0x882c844d8b1075D592aFA3F13a3aaF6A6E9c43c3",
    "interval": 2,
    "harvestSignature": "0x4641257d",
    "depositsPaused": false,
    "harvestPaused": false,
    "harvestEvent": false,
    "chainId": 56
  },
  {
    "name": "jul-juld",
    "address": "0x2a4B113ac4B5c7cCecB86E293F3FeEbBda18D04A",
    "interval": 6,
    "harvestSignature": "0x4641257d",
    "depositsPaused": false,
    "harvestPaused": false,
    "harvestEvent": false,
    "chainId": 56
  },
  {
    "name": "cake-bdo-bnb",
    "address": "0xc662244541e857F3D444b5D2D99068CD9254cFd8",
    "interval": 6,
    "harvestSignature": "0x4641257d",
    "depositsPaused": true,
    "harvestPaused": true,
    "harvestEvent": false,
    "chainId": 56
  },
  {
    "name": "kebab",
    "address": "0x9386a67ab53fec3afD3Af6dDafAd97Ed3E083C81",
    "interval": 4,
    "harvestSignature": "0x4641257d",
    "depositsPaused": false,
    "harvestPaused": false,
    "harvestEvent": false,
    "chainId": 56
  },
  {
    "name": "kebab-kebab/busd",
    "address": "0x9E75f8298e458B76382870982788988A0799195b",
    "interval": 4,
    "harvestSignature": "0x4641257d",
    "depositsPaused": false,
    "harvestPaused": false,
    "harvestEvent": false,
    "chainId": 56
  },
  {
    "name": "kebab-kebab/bnb",
    "address": "0x7C4b7f588CF7f365C12F245943F729DC1818771f",
    "interval": 4,
    "harvestSignature": "0x4641257d",
    "depositsPaused": false,
    "harvestPaused": false,
    "harvestEvent": false,
    "chainId": 56
  },
  {
    "name": "cake-mamzn/ust",
    "address": "0x8F86077f526230Ac30de6f0220C2A9111C144556",
    "interval": 6,
    "harvestSignature": "0x4641257d",
    "depositsPaused": true,
    "harvestPaused": true,
    "harvestEvent": false,
    "chainId": 56
  },
  {
    "name": "cake-mgoogl/ust",
    "address": "0x05b3C486C2502E8F6Cb3F6bce2b99C28693eBf02",
    "interval": 6,
    "harvestSignature": "0x4641257d",
    "depositsPaused": true,
    "harvestPaused": true,
    "harvestEvent": false,
    "chainId": 56
  },
  {
    "name": "cake-mnflx/ust",
    "address": "0x109A4437588a3daFf04887FE22843c4824E849F9",
    "interval": 6,
    "harvestSignature": "0x4641257d",
    "depositsPaused": true,
    "harvestPaused": true,
    "harvestEvent": false,
    "chainId": 56
  },
  {
    "name": "cake-mtsla/ust",
    "address": "0xF215A127A196e3988C09d052e16BcFD365Cd7AA3",
    "interval": 6,
    "harvestSignature": "0x4641257d",
    "depositsPaused": true,
    "harvestPaused": true,
    "harvestEvent": false,
    "chainId": 56
  },
  {
    "name": "cake-wsote/bnb",
    "address": "0xec66b4D4b1963e1DfD644824F59C56EA55Aa0F07",
    "interval": 6,
    "harvestSignature": "0x4641257d",
    "depositsPaused": true,
    "harvestPaused": true,
    "harvestEvent": false,
    "chainId": 56
  },
  {
    "name": "cake-front/bnb",
    "address": "0x05040fA951274d1D9bC568C5C684c687322d9307",
    "interval": 6,
    "harvestSignature": "0x4641257d",
    "depositsPaused": true,
    "harvestPaused": true,
    "harvestEvent": false,
    "chainId": 56
  },
  {
    "name": "cake-btcst/bnb",
    "address": "0xD403FAe0eB11D381C3C62961bAB14d34d60873CE",
    "interval": 6,
    "harvestSignature": "0x4641257d",
    "depositsPaused": true,
    "harvestPaused": true,
    "harvestEvent": false,
    "chainId": 56
  },
  {
    "name": "bhc-bhc",
    "address": "0x54b083Ca9fD30ae83C47CDd3a59390F00a90E9CC",
    "interval": 6,
    "harvestSignature": "0x4641257d",
    "depositsPaused": false,
    "harvestPaused": false,
    "harvestEvent": false,
    "chainId": 56
  },
  {
    "name": "cake-ltc/bnb",
    "address": "0x0892a178c363b4739e5Ac89E9155B9c30214C0c0",
    "interval": 24,
    "harvestSignature": "0x4641257d",
    "depositsPaused": true,
    "harvestPaused": true,
    "harvestEvent": false,
    "chainId": 56
  },
  {
    "name": "cake-ada/bnb",
    "address": "0x57FdEB65b71e6aD212088E63E85825e314F2Ea62",
    "interval": 24,
    "harvestSignature": "0x4641257d",
    "depositsPaused": true,
    "harvestPaused": true,
    "harvestEvent": false,
    "chainId": 56
  },
  {
    "name": "cake-dot/bnb",
    "address": "0x7715d9458683288024B9e20D1319DC162361B06c",
    "interval": 24,
    "harvestSignature": "0x4641257d",
    "depositsPaused": true,
    "harvestPaused": true,
    "harvestEvent": false,
    "chainId": 56
  },
  {
    "name": "bakery-bake/busd",
    "address": "0xF0D037813e4bCC21E4ED38F2fA506522181699Bb",
    "interval": 24,
    "harvestSignature": "0x4641257d",
    "depositsPaused": false,
    "harvestPaused": false,
    "harvestEvent": false,
    "chainId": 56
  },
  {
    "name": "jetfuel-vapor/bnb",
    "address": "0xf6274138DD2D9eBe768a4220A4089c45d9a26fCa",
    "interval": 8,
    "harvestSignature": "0x4641257d",
    "depositsPaused": true,
    "harvestPaused": true,
    "harvestEvent": false,
    "chainId": 56
  },
  {
    "name": "bdollar-sbdo/bnb-sbdo",
    "address": "0xD1533fad98479700Dd620852C45FAFe93b04A2B7",
    "interval": 2,
    "harvestSignature": "0x4641257d",
    "depositsPaused": false,
    "harvestPaused": false,
    "harvestEvent": false,
    "chainId": 56
  },
  {
    "name": "bdollar-sbdo/busd",
    "address": "0xAFd5DF73D0369d3ADB4Db524609ef30039AE22A7",
    "interval": 2,
    "harvestSignature": "0x4641257d",
    "depositsPaused": false,
    "harvestPaused": false,
    "harvestEvent": false,
    "chainId": 56
  },
  {
    "name": "bdollar-bdo/busd",
    "address": "0x5364F346B22EfB14a08b8eCe406e25d9776A0eAE",
    "interval": 2,
    "harvestSignature": "0x4641257d",
    "depositsPaused": false,
    "harvestPaused": false,
    "harvestEvent": false,
    "chainId": 56
  },
  {
    "name": "venus-beth",
    "address": "0x0a350c62f4b8C7dA93fBca469e53a182b5BBD044",
    "interval": 24,
    "harvestSignature": "0x4641257d",
    "depositsPaused": false,
    "harvestPaused": true,
    "harvestEvent": false,
    "chainId": 56
  },
  {
    "name": "venus-dai",
    "address": "0x3c2C339d05d4911894F08Dd975e89630D7ef4234",
    "interval": 24,
    "harvestSignature": "0x4641257d",
    "depositsPaused": false,
    "harvestPaused": true,
    "harvestEvent": false,
    "chainId": 56
  },
  {
    "name": "venus-fil",
    "address": "0xd49FD324F041665950EDe4Ed9719924EE37155C3",
    "interval": 24,
    "harvestSignature": "0x4641257d",
    "depositsPaused": false,
    "harvestPaused": true,
    "harvestEvent": false,
    "chainId": 56
  },
  {
    "name": "pancake-ten/bnb",
    "address": "0x2fbB1caF6271A14b13F3432f3aB2D6aF102560fA",
    "interval": 24,
    "harvestSignature": "0x4641257d",
    "depositsPaused": true,
    "harvestPaused": true,
    "harvestEvent": false,
    "chainId": 56
  },
  {
    "name": "pancake-balbt/bnb",
    "address": "0x25DE69dA4469A96974FaE79d0C41366A63317FDC",
    "interval": 24,
    "harvestSignature": "0x4641257d",
    "depositsPaused": true,
    "harvestPaused": true,
    "harvestEvent": false,
    "chainId": 56
  },
  {
    "name": "pancake-bscx/bnb",
    "address": "0x0955479C61B37074d689319fCaA84ffE1E9e8CF5",
    "interval": 24,
    "harvestSignature": "0x4641257d",
    "depositsPaused": true,
    "harvestPaused": true,
    "harvestEvent": false,
    "chainId": 56
  },
  {
    "name": "pancake-unfi/bnb",
    "address": "0xFB9Fb325D9BF39eF6783c37C025a04AA9c45309F",
    "interval": 24,
    "harvestSignature": "0x4641257d",
    "depositsPaused": true,
    "harvestPaused": true,
    "harvestEvent": false,
    "chainId": 56
  },
  {
    "name": "pancake-reef/bnb",
    "address": "0x431159f856067293e650A02D37390eEe3adfb5c3",
    "interval": 2,
    "harvestSignature": "0x4641257d",
    "depositsPaused": true,
    "harvestPaused": true,
    "harvestEvent": false,
    "chainId": 56
  },
  {
    "name": "jetfuel-pk-fuel/bnb",
    "address": "0xCCa9344C12e8f4914CF92bc21DEEBFC48617228D",
    "interval": 4,
    "harvestSignature": "0x4641257d",
    "depositsPaused": false,
    "harvestPaused": false,
    "harvestEvent": false,
    "chainId": 56
  },
  {
    "name": "jetfuel-street-fuel/bnb",
    "address": "0x8f4ca8E2e230b44f46B93db117380bBb8281f841",
    "interval": 4,
    "harvestSignature": "0x4641257d",
    "depositsPaused": false,
    "harvestPaused": false,
    "harvestEvent": false,
    "chainId": 56
  },
  {
    "name": "jetfuel-street-bhc/bnb",
    "address": "0x8A91e53cdd652b96655b526656b4DB1141bCc6f6",
    "interval": 12,
    "harvestSignature": "0x4641257d",
    "depositsPaused": false,
    "harvestPaused": false,
    "harvestEvent": false,
    "chainId": 56
  },
  {
    "name": "jetfuel-pk-eth/bnb",
    "address": "0xb16ceE470632ba94b7d21d2bC56d284ff0b0C04C",
    "interval": 12,
    "harvestSignature": "0x4641257d",
    "depositsPaused": false,
    "harvestPaused": false,
    "harvestEvent": false,
    "chainId": 56
  },
  {
    "name": "jetfuel-pk-cake/bnb",
    "address": "0xBF36AF3bfE6C4cD0286C24761060488eB1af2618",
    "interval": 12,
    "harvestSignature": "0x4641257d",
    "depositsPaused": false,
    "harvestPaused": false,
    "harvestEvent": false,
    "chainId": 56
  },
  {
    "name": "jetfuel-pk-uni/bnb",
    "address": "0xf8B5Cb47232938f1A75546fA5182b8af312Fc380",
    "interval": 12,
    "harvestSignature": "0x4641257d",
    "depositsPaused": false,
    "harvestPaused": false,
    "harvestEvent": false,
    "chainId": 56
  },
  {
    "name": "jetfuel-pk-link/bnb",
    "address": "0xfA416c3b89cc2E7902F58A4bEA62Ab7E24bd5985",
    "interval": 12,
    "harvestSignature": "0x4641257d",
    "depositsPaused": false,
    "harvestPaused": false,
    "harvestEvent": false,
    "chainId": 56
  },
  {
    "name": "jetfuel-pk-busd/bnb",
    "address": "0x45973436B06e46dc37333e65f98A190A392476a4",
    "interval": 12,
    "harvestSignature": "0x4641257d",
    "depositsPaused": false,
    "harvestPaused": false,
    "harvestEvent": false,
    "chainId": 56
  },
  {
    "name": "jetfuel-pk-usdt/bnb",
    "address": "0xB126E22F4d9EfE943c94E0Ef493FF34f98AdC9E1",
    "interval": 12,
    "harvestSignature": "0x4641257d",
    "depositsPaused": false,
    "harvestPaused": false,
    "harvestEvent": false,
    "chainId": 56
  },
  {
    "name": "pancake-yfi/bnb",
    "address": "0x285D7853E73150A6061841d56dd7f06361Df25d9",
    "interval": 24,
    "harvestSignature": "0x4641257d",
    "depositsPaused": true,
    "harvestPaused": true,
    "harvestEvent": false,
    "chainId": 56
  },
  {
    "name": "pancake-fil/bnb",
    "address": "0xAcd76cc6d7bE45bCAf726FCE9627d988208b366C",
    "interval": 24,
    "harvestSignature": "0x4641257d",
    "depositsPaused": true,
    "harvestPaused": true,
    "harvestEvent": false,
    "chainId": 56
  },
  {
    "name": "pancake-band/bnb",
    "address": "0x88A1a5A9775548ebA0E8A69859a07524407AA69c",
    "interval": 24,
    "harvestSignature": "0x4641257d",
    "depositsPaused": true,
    "harvestPaused": true,
    "harvestEvent": false,
    "chainId": 56
  },
  {
    "name": "pancake-atom/bnb",
    "address": "0xb6f1aF249f8b17ed25B4842007FdD1ee69cC7950",
    "interval": 24,
    "harvestSignature": "0x4641257d",
    "depositsPaused": true,
    "harvestPaused": true,
    "harvestEvent": false,
    "chainId": 56
  },
  {
    "name": "pancake-vai/busd",
    "address": "0x507c55A7DC12D76dC41f0436f4Bc7f7c6634C68d",
    "interval": 24,
    "harvestSignature": "0x4641257d",
    "depositsPaused": true,
    "harvestPaused": true,
    "harvestEvent": false,
    "chainId": 56
  },
  {
    "name": "venus-bch",
    "address": "0x70C247ac8323B9ca340857d2893F4aa4F7E16D5f",
    "interval": 24,
    "harvestSignature": "0x4641257d",
    "depositsPaused": false,
    "harvestPaused": true,
    "harvestEvent": false,
    "chainId": 56
  },
  {
    "name": "venus-dot",
    "address": "0xBB0C9d495F555E754ACDb76Ed127a9C115132206",
    "interval": 24,
    "harvestSignature": "0x4641257d",
    "depositsPaused": false,
    "harvestPaused": true,
    "harvestEvent": false,
    "chainId": 56
  },
  {
    "name": "venus-link",
    "address": "0x131fE92ff0288915883d6c122Cb76D68c5145D87",
    "interval": 24,
    "harvestSignature": "0x4641257d",
    "depositsPaused": false,
    "harvestPaused": true,
    "harvestEvent": false,
    "chainId": 56
  },
  {
    "name": "venus-sxp",
    "address": "0x8c1244aCCD534025641CFF00D4ee5616FcbeE154",
    "interval": 24,
    "harvestSignature": "0x4641257d",
    "depositsPaused": false,
    "harvestPaused": true,
    "harvestEvent": false,
    "chainId": 56
  },
  {
    "name": "venus-usdc",
    "address": "0xe865Ba185895634D094767688aC1c69751cb06aa",
    "interval": 24,
    "harvestSignature": "0x4641257d",
    "depositsPaused": false,
    "harvestPaused": true,
    "harvestEvent": false,
    "chainId": 56
  },
  {
    "name": "venus-usdt",
    "address": "0x45640eE6e2BE2bA6752909f2e57C32C4997965d2",
    "interval": 24,
    "harvestSignature": "0x4641257d",
    "depositsPaused": false,
    "harvestPaused": true,
    "harvestEvent": false,
    "chainId": 56
  },
  {
    "name": "venus-busd",
    "address": "0x77ed2908e3cE2197882993DF9432E69079b146B6",
    "interval": 24,
    "harvestSignature": "0x4641257d",
    "depositsPaused": false,
    "harvestPaused": true,
    "harvestEvent": false,
    "chainId": 56
  },
  {
    "name": "venus-bnb",
    "address": "0xfa3ccb086bf371a2ff33db8521be47c5b4b9d10e",
    "interval": 24,
    "harvestSignature": "0x4641257d",
    "depositsPaused": false,
    "harvestPaused": true,
    "harvestEvent": false,
    "chainId": 56
  },
  {
    "name": "venus-btcb",
    "address": "0xCA26A1f9d3e6Ec97a555d9444f782d61b64C1B0e",
    "interval": 24,
    "harvestSignature": "0x4641257d",
    "depositsPaused": false,
    "harvestPaused": true,
    "harvestEvent": false,
    "chainId": 56
  },
  {
    "name": "venus-eth",
    "address": "0x825B59385221be27495056c08c8FE38941126ffa",
    "interval": 24,
    "harvestSignature": "0x4641257d",
    "depositsPaused": false,
    "harvestPaused": true,
    "harvestEvent": false,
    "chainId": 56
  },
  {
    "name": "venus-ltc",
    "address": "0x00AF29ddd77ec424f971813303Be7be04f43d588",
    "interval": 24,
    "harvestSignature": "0x4641257d",
    "depositsPaused": false,
    "harvestPaused": true,
    "harvestEvent": false,
    "chainId": 56
  },
  {
    "name": "venus-xrp",
    "address": "0x76788df486C07750Ce915D88093872470e5e3E45",
    "interval": 24,
    "harvestSignature": "0x4641257d",
    "depositsPaused": false,
    "harvestPaused": true,
    "harvestEvent": false,
    "chainId": 56
  },
  {
    "name": "narwhal-gold/bnb",
    "address": "0x3661576d5Ecc42b7aA84b0749d8d3180eE6D1Be4",
    "interval": 24,
    "harvestSignature": "0x4641257d",
    "depositsPaused": false,
    "harvestPaused": false,
    "harvestEvent": false,
    "chainId": 56
  },
  {
    "name": "pancake-alpha/bnb",
    "address": "0x6663aec74F26322C9E04A64417d146Fb52FE10B6",
    "interval": 24,
    "harvestSignature": "0x4641257d",
    "depositsPaused": true,
    "harvestPaused": true,
    "harvestEvent": false,
    "chainId": 56
  },
  {
    "name": "pancake-inj/bnb",
    "address": "0x55c5280251DAd26fB6C1d175eb33Aa201aC1B9E0",
    "interval": 24,
    "harvestSignature": "0x4641257d",
    "depositsPaused": true,
    "harvestPaused": true,
    "harvestEvent": false,
    "chainId": 56
  },
  {
    "name": "pancake-twt/bnb",
    "address": "0x03368dFCFa37f89ef10Bab2501350FD7e20b2D6a",
    "interval": 24,
    "harvestSignature": "0x4641257d",
    "depositsPaused": true,
    "harvestPaused": true,
    "harvestEvent": false,
    "chainId": 56
  },
  {
    "name": "pancake-xvs/bnb",
    "address": "0xd4402810E985F0A1AB4cDB15cEc3c6c217F9e730",
    "interval": 24,
    "harvestSignature": "0x4641257d",
    "depositsPaused": true,
    "harvestPaused": true,
    "harvestEvent": false,
    "chainId": 56
  },
  {
    "name": "bakery-btc-bnb",
    "address": "0x3c9c884efab85c44d675039de227b3dd275c360e",
    "interval": 18,
    "harvestSignature": "0x4641257d",
    "depositsPaused": false,
    "harvestPaused": false,
    "harvestEvent": false,
    "chainId": 56
  },
  {
    "name": "bakery-bake",
    "address": "0xf35FE19042190C5135D1452E188131FA0243cA81",
    "interval": 18,
    "harvestSignature": "0x4641257d",
    "depositsPaused": false,
    "harvestPaused": false,
    "harvestEvent": false,
    "chainId": 56
  },
  {
    "name": "bakery-bake-bnb",
    "address": "0x31bd4354066B48D662aA472A5851FeD51030c147",
    "interval": 18,
    "harvestSignature": "0x4641257d",
    "depositsPaused": false,
    "harvestPaused": false,
    "harvestEvent": false,
    "chainId": 56
  },
  {
    "name": "bakery-bake-busd",
    "address": "0xF0D037813e4bCC21E4ED38F2fA506522181699Bb",
    "interval": 18,
    "harvestSignature": "0x4641257d",
    "depositsPaused": true,
    "harvestPaused": true,
    "harvestEvent": false,
    "chainId": 56
  },
  {
    "name": "pancake-cake-smart",
    "address": "0x2D8ef403d947A8ff27b874ac63af703d884acDFC",
    "interval": 3,
    "harvestSignature": "0x4641257d",
    "depositsPaused": true,
    "harvestPaused": true,
    "harvestEvent": false,
    "chainId": 56
  },
  {
    "name": "pancake-cake-cake",
    "address": "0x229959480e7dc01B0F73d492101f8745EF4d4Ada",
    "interval": 3,
    "harvestSignature": "0x4641257d",
    "depositsPaused": false,
    "harvestPaused": false,
    "harvestEvent": false,
    "chainId": 56
  },
  {
    "name": "pancake-cake/bnb-cake",
    "address": "0xf5d90f1b58927DCCedb741C9848c981372e86774",
    "interval": 12,
    "harvestSignature": "0x4641257d",
    "depositsPaused": true,
    "harvestPaused": true,
    "harvestEvent": false,
    "chainId": 56
  },
  {
    "name": "pancake-bnb/busd-cake",
    "address": "0x320E9bbe84277dcB61B262c47beBEC815eb29431",
    "interval": 24,
    "harvestSignature": "0x4641257d",
    "depositsPaused": true,
    "harvestPaused": true,
    "harvestEvent": false,
    "chainId": 56
  },
  {
    "name": "pancake-usdt/busd-cake",
    "address": "0x143F7d08B4AEB964662c590d52348BC65E831375",
    "interval": 48,
    "harvestSignature": "0x4641257d",
    "depositsPaused": true,
    "harvestPaused": true,
    "harvestEvent": false,
    "chainId": 56
  },
  {
    "name": "pancake-bnb/btcb-cake",
    "address": "0xf2E87DDE08679Bb7860dF108e93611dC02F3f8A4",
    "interval": 24,
    "harvestSignature": "0x4641257d",
    "depositsPaused": true,
    "harvestPaused": true,
    "harvestEvent": false,
    "chainId": 56
  },
  {
    "name": "pancake-usdt/bnb-cake",
    "address": "0xbA7E0199FEB4D2d69ABC66A77E055e0a57123C5C",
    "interval": 48,
    "harvestSignature": "0x4641257d",
    "depositsPaused": true,
    "harvestPaused": true,
    "harvestEvent": false,
    "chainId": 56
  },
  {
    "name": "pancake-eth/bnb-cake",
    "address": "0xC4c6d4Aee9fb3A4D9aAc769f8a937802E8c9e93E",
    "interval": 24,
    "harvestSignature": "0x4641257d",
    "depositsPaused": true,
    "harvestPaused": true,
    "harvestEvent": false,
    "chainId": 56
  },
  {
    "name": "pancake-link/bnb-cake",
    "address": "0x091F3E6Bb027091A7256796675cc675818a25D31",
    "interval": 24,
    "harvestSignature": "0x4641257d",
    "depositsPaused": true,
    "harvestPaused": true,
    "harvestEvent": false,
    "chainId": 56
  },
  {
    "name": "fry-burger-v2",
    "address": "0x7FBA53a4DB251C4364998631E6e88b4445bF21C0",
    "interval": 24,
    "harvestSignature": "0x4641257d",
    "depositsPaused": false,
    "harvestPaused": false,
    "harvestEvent": false,
    "chainId": 56
  },
  {
    "name": "fortube-busd",
    "address": "0xceeA52d3B8af005e87b309B8620038d5dA4cFCda",
    "want": "0xe9e7CEA3DedcA5984780Bafc599bD69ADd087D56",
    "interval": 160,
    "subsidy": 10000,
    "harvestSignature": "0x4641257d",
    "depositsPaused": false,
    "harvestPaused": false,
    "harvestEvent": false,
    "chainId": 56
  },
  {
    "name": "fortube-link",
    "address": "0x97c16Baf08f10bEa1B0E0Cd38D9aEEc282632d84",
    "interval": 160,
    "want": "0xF8A0BF9cF54Bb92F17374d9e9A321E6a111a51bD",
    "subsidy": 10000,
    "harvestSignature": "0x4641257d",
    "depositsPaused": false,
    "harvestPaused": false,
    "harvestEvent": false,
    "chainId": 56
  },
  {
    "name": "fortube-btcb",
    "address": "0x3bb71a7C10Efe5FA47B5fE5B8A9162102F33fEb8",
    "interval": 160,
    "want": "0x7130d2A12B9BCbFAe4f2634d864A1Ee1Ce3Ead9c",
    "subsidy": 10000,
    "harvestSignature": "0x4641257d",
    "depositsPaused": false,
    "harvestPaused": false,
    "harvestEvent": false,
    "chainId": 56
  },
  {
    "name": "fortube-dot",
    "address": "0x419795e7743576aaf587bD84631363D577be5153",
    "interval": 160,
    "want": "0x7083609fCE4d1d8Dc0C979AAb8c869Ea2C873402",
    "subsidy": 10000,
    "harvestSignature": "0x4641257d",
    "depositsPaused": false,
    "harvestPaused": false,
    "harvestEvent": false,
    "chainId": 56
  },
  {
    "name": "fortube-usdt",
    "address": "0xD3dBcd17d2f48C9BC937D3fADF3Ded5966878dD7",
    "interval": 160,
    "want": "0x55d398326f99059fF775485246999027B3197955",
    "subsidy": 10000,
    "harvestSignature": "0x4641257d",
    "depositsPaused": false,
    "harvestPaused": false,
    "harvestEvent": false,
    "chainId": 56
  },
  {
    "name": "fortube-fil",
    "address": "0x201F67420C509Bc135a527D25260e09DFba25C68",
    "interval": 160,
    "want": "0x0D8Ce2A99Bb6e3B7Db580eD848240e4a0F9aE153",
    "subsidy": 10000,
    "harvestSignature": "0x4641257d",
    "depositsPaused": false,
    "harvestPaused": false,
    "harvestEvent": false,
    "chainId": 56
  }
]<|MERGE_RESOLUTION|>--- conflicted
+++ resolved
@@ -1580,39 +1580,6 @@
     "chainId": 56
   },
   {
-<<<<<<< HEAD
-=======
-    "name": "auto-btc-bnb",
-    "address": "0x71D322ef2ad9b6b312Cc04A51a03C5f0Da74CaA0",
-    "interval": 4,
-    "harvestSignature": "0x4641257d",
-    "depositsPaused": true,
-    "harvestPaused": true,
-    "harvestEvent": true,
-    "chainId": 56
-  },
-  {
-    "name": "auto-busd-bnb",
-    "address": "0x5D5d360c8529076800dfD9f57bCe514122Da35bB",
-    "interval": 4,
-    "harvestSignature": "0x4641257d",
-    "depositsPaused": true,
-    "harvestPaused": true,
-    "harvestEvent": true,
-    "chainId": 56
-  },
-  {
-    "name": "auto-cake-bnb",
-    "address": "0x99bF8be49DcAc945a5754BDc0f5440Dc592D302a",
-    "interval": 4,
-    "harvestSignature": "0x4641257d",
-    "depositsPaused": true,
-    "harvestPaused": true,
-    "harvestEvent": true,
-    "chainId": 56
-  },
-  {
->>>>>>> b4188e2c
     "name": "cake-dexe-busd",
     "address": "0x24871351440472326538F885FC2CAa30ebe43D65",
     "interval": 4,
