[
  {
<<<<<<< HEAD
    "name": "alpaca-alpaca-bnb",
    "address": "0x8979041A2d76faF0357b5E66427116bEA58085df",
    "interval": 6,
=======
    "name": "cake-zil-bnb",
    "address": "0x2BC4c04A7867e9fBCCDF3c8f89bBE8F74Ef96326",
    "interval": 4,
    "harvestSignature": "0x4641257d",
    "depositsPaused": false,
    "harvestPaused": false,
    "harvestEvent": true,
    "chainId": 56
  },
  {
    "name": "cake-pcws-bnb",
    "address": "0x42181Ca9a0122418eDBa688f09Fc77a5e0f2A4A7",
    "interval": 4,
    "harvestSignature": "0x4641257d",
    "depositsPaused": false,
    "harvestPaused": false,
    "harvestEvent": true,
    "chainId": 56
  },
  {
    "name": "cake-lto-bnb",
    "address": "0x7DE67148c4907461d8A6EF5DE55b9e541CC8f643",
    "interval": 4,
    "harvestSignature": "0x4641257d",
    "depositsPaused": false,
    "harvestPaused": false,
    "harvestEvent": true,
    "chainId": 56
  },
  {
    "name": "cake-trade-bnb",
    "address": "0x49237A7EB71e8D8C1f3498dF5Faa9254ddf29b1d",
    "interval": 4,
>>>>>>> c944383b
    "harvestSignature": "0x4641257d",
    "depositsPaused": false,
    "harvestPaused": false,
    "harvestEvent": true,
    "chainId": 56
  },
  {
    "name": "space-space-busd",
    "address": "0xaA27487A794f725465679c8B1afc52b37C41Bff1",
    "interval": 1,
    "harvestSignature": "0x4641257d",
    "depositsPaused": false,
    "harvestPaused": false,
    "harvestEvent": true,
    "chainId": 56
  },
  {
    "name": "space-space-bnb",
    "address": "0x3923A7bbB5B5D34FA1182360E9d092BB280f5495",
    "interval": 1,
    "harvestSignature": "0x4641257d",
    "depositsPaused": false,
    "harvestPaused": false,
    "harvestEvent": true,
    "chainId": 56
  },
  {
    "name": "cake-bbadger-btcb",
    "address": "0x13bFf7819F7568CE7644E990F7d98c7c4ABaCf70",
    "interval": 2,
    "harvestSignature": "0x4641257d",
    "depositsPaused": false,
    "harvestPaused": false,
    "harvestEvent": true,
    "chainId": 56
  },
  {
    "name": "cake-bdigg-btcb",
    "address": "0x5936Db923b6E1727DA19d801eC22CeE555b6047b",
    "interval": 2,
    "harvestSignature": "0x4641257d",
    "depositsPaused": false,
    "harvestPaused": false,
    "harvestEvent": true,
    "chainId": 56
  },
  {
    "name": "jul-vidt-bnb",
    "address": "0x147f7a4ea9f9b008462e3913d064251383a2f652",
    "interval": 4,
    "harvestSignature": "0x4641257d",
    "depositsPaused": false,
    "harvestPaused": false,
    "harvestEvent": true,
    "chainId": 56
  },
  {
    "name": "jul-twt-bnb",
    "address": "0xe4b3c2b19db4fbaafbe99bd8ec869fc4c37063ae",
    "interval": 4,
    "harvestSignature": "0x4641257d",
    "depositsPaused": false,
    "harvestPaused": false,
    "harvestEvent": true,
    "chainId": 56
  },
  {
    "name": "pumpy-pmp-bnb",
    "address": "0xeEeF3d9c3260d01F9763B38BCD0968e04af8f59B",
    "interval": 2,
    "harvestSignature": "0x4641257d",
    "depositsPaused": false,
    "harvestPaused": false,
    "harvestEvent": true,
    "chainId": 56
  },
  {
    "name": "com-png-avax",
    "address": "0xBceD1CF7259e8fc7BF34F55F05aF88d78bd91FEC",
    "interval": 6,
    "harvestSignature": "0x4641257d",
    "depositsPaused": false,
    "harvestPaused": false,
    "harvestEvent": true,
    "chainId": 43114
  },
  {
    "name": "com-eth-avax",
    "address": "0xF933075ae4e39aa789555c2bEBA710130E41Ed32",
    "interval": 6,
    "harvestSignature": "0x4641257d",
    "depositsPaused": false,
    "harvestPaused": false,
    "harvestEvent": true,
    "chainId": 43114
  },
  {
    "name": "com-usdt-avax",
    "address": "0xcd4db0404DEA8882EdE60Cea1b8D186AbD7F97dF",
    "interval": 6,
    "harvestSignature": "0x4641257d",
    "depositsPaused": false,
    "harvestPaused": false,
    "harvestEvent": true,
    "chainId": 43114
  },
  {
    "name": "blizzard-blzd-bnb",
    "address": "0x6A058015A6209EeDFd77693EFEa7419976b8957C",
    "interval": 2,
    "harvestSignature": "0x4641257d",
    "depositsPaused": false,
    "harvestPaused": false,
    "harvestEvent": true,
    "chainId": 56
  },
  {
    "name": "blizzard-blzd-busd",
    "address": "0x86adCc7EaD8d432310a0C1DA9fEd07220c242B07",
    "interval": 2,
    "harvestSignature": "0x4641257d",
    "depositsPaused": false,
    "harvestPaused": false,
    "harvestEvent": true,
    "chainId": 56
  },
  {
    "name": "blizzard-blzd",
    "address": "0xdd4754CdE461b5F90b79F4797e0D79C9829C5061",
    "interval": 2,
    "harvestSignature": "0x4641257d",
    "depositsPaused": false,
    "harvestPaused": false,
    "harvestEvent": true,
    "chainId": 56
  },
  {
    "name": "com-com-bnb",
    "address": "0x6770B687a7622660b31D0F148033056E0EcE5020",
    "interval": 6,
    "harvestSignature": "0x4641257d",
    "depositsPaused": false,
    "harvestPaused": false,
    "harvestEvent": true,
    "chainId": 56
  },
  {
    "name": "snob-snob-avax",
    "address": "0xED3a4BA78079804B75e462727E033C1F1887093D",
    "interval": 12,
    "harvestSignature": "0x4641257d",
    "depositsPaused": false,
    "harvestPaused": false,
    "harvestEvent": true,
    "chainId": 43114
  },
  {
    "name": "com-dai-avax",
    "address": "0x0955479C61B37074d689319fCaA84ffE1E9e8CF5",
    "interval": 12,
    "harvestSignature": "0x4641257d",
    "depositsPaused": false,
    "harvestPaused": false,
    "harvestEvent": true,
    "chainId": 43114
  },
  {
    "name": "com-com-avax",
    "address": "0x44e67bCDf95aE53b60ab20929626274640998FDB",
    "interval": 12,
    "harvestSignature": "0x4641257d",
    "depositsPaused": false,
    "harvestPaused": false,
    "harvestEvent": true,
    "chainId": 43114
  },
  {
    "name": "cake-dusk-bnb",
    "address": "0x59A5a6591Db950757021DCeC564f47d4754a3B3D",
    "interval": 4,
    "harvestSignature": "0x4641257d",
    "depositsPaused": false,
    "harvestPaused": false,
    "harvestEvent": true,
    "chainId": 56
  },
  {
    "name": "cake-cos-bnb",
    "address": "0x160fe116000541559D87EEbdA476512BF1cD3409",
    "interval": 4,
    "harvestSignature": "0x4641257d",
    "depositsPaused": false,
    "harvestPaused": false,
    "harvestEvent": true,
    "chainId": 56
  },
  {
    "name": "cake-txl-busd",
    "address": "0x5d06127cCfc6b1C057c3b4494B980B7c2d556360",
    "interval": 4,
    "harvestSignature": "0x4641257d",
    "depositsPaused": false,
    "harvestPaused": false,
    "harvestEvent": true,
    "chainId": 56
  },
  {
    "name": "png-wbtc-avax",
    "address": "0x5bAF3075C71cc50FC1D0CdcCd48A413c40d26c20",
    "interval": 12,
    "harvestSignature": "0x4641257d",
    "depositsPaused": false,
    "harvestPaused": false,
    "harvestEvent": true,
    "chainId": 43114
  },
  {
    "name": "png-link-avax",
    "address": "0xd4B95a7e8FAA968A90fBEf6BdAf870D89B4fc327",
    "interval": 12,
    "harvestSignature": "0x4641257d",
    "depositsPaused": false,
    "harvestPaused": false,
    "harvestEvent": true,
    "chainId": 43114
  },
  {
    "name": "png-sushi-avax",
    "address": "0x3A8A26e3b38c4544f860D0e0CBD50095602D4cE5",
    "interval": 12,
    "harvestSignature": "0x4641257d",
    "depositsPaused": false,
    "harvestPaused": false,
    "harvestEvent": true,
    "chainId": 43114
  },
  {
    "name": "png-uni-avax",
    "address": "0x666c0b9D37A20235C232081C1C6B2edc70ecC7F3",
    "interval": 12,
    "harvestSignature": "0x4641257d",
    "depositsPaused": false,
    "harvestPaused": false,
    "harvestEvent": true,
    "chainId": 43114
  },
  {
    "name": "png-usdt-png",
    "address": "0x033cA6926dFF4F6848983731087907Dcc9dDBEE2",
    "interval": 12,
    "harvestSignature": "0x4641257d",
    "depositsPaused": false,
    "harvestPaused": false,
    "harvestEvent": true,
    "chainId": 43114
  },
  {
    "name": "squirrel-nuts",
    "address": "0x2a9811dDfAA3cA01bD36d9Ed41B9cF954fd01AA2",
    "interval": 6,
    "harvestSignature": "0x4641257d",
    "depositsPaused": false,
    "harvestPaused": false,
    "harvestEvent": true,
    "chainId": 56
  },
  {
    "name": "squirrel-nuts-bnb",
    "address": "0xB65131B5581C91ab900df3e71E8818512977023D",
    "interval": 2,
    "harvestSignature": "0x4641257d",
    "depositsPaused": false,
    "harvestPaused": false,
    "harvestEvent": true,
    "chainId": 56
  },
  {
    "name": "cake-bifi-bnb",
    "address": "0xFED46361d00e9881d0D63cdEfba51B11c264CcE2",
    "interval": 2,
    "harvestSignature": "0x4641257d",
    "depositsPaused": false,
    "harvestPaused": false,
    "harvestEvent": true,
    "chainId": 56
  },
  {
    "name": "bakery-bat-bake",
    "address": "0x2ABB0ea3A5C038f60E677Bf14d2F6095786650Ae",
    "interval": 4,
    "harvestSignature": "0x4641257d",
    "depositsPaused": false,
    "harvestPaused": false,
    "harvestEvent": true,
    "chainId": 56
  },
  {
    "name": "mdex-hbtc-wht",
    "address": "0xf27d800C69A6EE79F4878e6d4F72c4B50776111a",
    "interval": 1,
    "harvestSignature": "0x4641257d",
    "depositsPaused": false,
    "harvestPaused": false,
    "harvestEvent": true,
    "chainId": 128
  },
  {
    "name": "mdex-eth-wht",
    "address": "0xf26607237355D7c6183ea66EC908729E9c6eEB6b",
    "interval": 1,
    "harvestSignature": "0x4641257d",
    "depositsPaused": false,
    "harvestPaused": false,
    "harvestEvent": true,
    "chainId": 128
  },
  {
    "name": "mdex-uni-usdt",
    "address": "0xb42441990ffb06f155Bb5b52577Fb137Bcb1eb5F",
    "interval": 1,
    "harvestSignature": "0x4641257d",
    "depositsPaused": false,
    "harvestPaused": false,
    "harvestEvent": true,
    "chainId": 128
  },
  {
    "name": "mdex-yfi-usdt",
    "address": "0x1c9270ac5C42E51611d7b97b1004313D52c80293",
    "interval": 1,
    "harvestSignature": "0x4641257d",
    "depositsPaused": false,
    "harvestPaused": false,
    "harvestEvent": true,
    "chainId": 128
  },
  {
    "name": "mdex-bal-usdt",
    "address": "0x033cA6926dFF4F6848983731087907Dcc9dDBEE2",
    "interval": 1,
    "harvestSignature": "0x4641257d",
    "depositsPaused": false,
    "harvestPaused": false,
    "harvestEvent": true,
    "chainId": 128
  },
  {
    "name": "mdex-link-usdt",
    "address": "0x37A8b016EF27fBCF73F73Fb9Dc1C09C47A5d7E48",
    "interval": 1,
    "harvestSignature": "0x4641257d",
    "depositsPaused": false,
    "harvestPaused": false,
    "harvestEvent": true,
    "chainId": 128
  },
  {
    "name": "mdex-snx-usdt",
    "address": "0xFc31C3CDDa5a05f6eEcd4335e0A082024a7998A6",
    "interval": 1,
    "harvestSignature": "0x4641257d",
    "depositsPaused": false,
    "harvestPaused": false,
    "harvestEvent": true,
    "chainId": 128
  },
  {
    "name": "mdex-aave-usdt",
    "address": "0x646C536865603cFEB51dd35C36FD90296FB8DF26",
    "interval": 1,
    "harvestSignature": "0x4641257d",
    "depositsPaused": false,
    "harvestPaused": false,
    "harvestEvent": true,
    "chainId": 128
  },
  {
    "name": "mdex-lhb-usdt",
    "address": "0x800A8fe2BE01cef25B5950cca56B954312049924",
    "interval": 1,
    "harvestSignature": "0x4641257d",
    "depositsPaused": false,
    "harvestPaused": false,
    "harvestEvent": true,
    "chainId": 128
  },
  {
    "name": "mdex-hpt-usdt",
    "address": "0x12e09a13f5e2d95b3B8db8741dFeBa453784d1DC",
    "interval": 1,
    "harvestSignature": "0x4641257d",
    "depositsPaused": false,
    "harvestPaused": false,
    "harvestEvent": true,
    "chainId": 128
  },
  {
    "name": "mdex-hfil-usdt",
    "address": "0x8F769621E63acE71132987Ec4DB14cc3d06AA684",
    "interval": 1,
    "harvestSignature": "0x4641257d",
    "depositsPaused": false,
    "harvestPaused": false,
    "harvestEvent": true,
    "chainId": 128
  },
  {
    "name": "mdex-hdot-usdt",
    "address": "0xf5d76A33953365e4f074AE58e34C39A52B8E9671",
    "interval": 1,
    "harvestSignature": "0x4641257d",
    "depositsPaused": false,
    "harvestPaused": false,
    "harvestEvent": true,
    "chainId": 128
  },
  {
    "name": "mdex-hbch-usdt",
    "address": "0xDa4bb93Bac7CC00F6c6e2193d115Cf45099b31a0",
    "interval": 1,
    "harvestSignature": "0x4641257d",
    "depositsPaused": false,
    "harvestPaused": false,
    "harvestEvent": true,
    "chainId": 128
  },
  {
    "name": "mdex-hltc-usdt",
    "address": "0x09EF0e7b555599A9F810789FfF68Db8DBF4c51a0",
    "interval": 1,
    "harvestSignature": "0x4641257d",
    "depositsPaused": false,
    "harvestPaused": false,
    "harvestEvent": true,
    "chainId": 128
  },
  {
    "name": "mdex-husd-usdt",
    "address": "0xEe3a7c885Fd3cc5358FF583F2DAB3b8bC473316f",
    "interval": 1,
    "harvestSignature": "0x4641257d",
    "depositsPaused": false,
    "harvestPaused": false,
    "harvestEvent": true,
    "chainId": 128
  },
  {
    "name": "png-usdt-avax",
    "address": "0x945b2379E29F503a78dBcaB2feEFFE74a6c31E2b",
    "interval": 12,
    "harvestSignature": "0x4641257d",
    "depositsPaused": false,
    "harvestPaused": false,
    "harvestEvent": true,
    "chainId": 43114
  },
  {
    "name": "png-eth-avax",
    "address": "0x026cd63Bf3Fc511449f0229BD4a6323dD2F27b5a",
    "interval": 12,
    "harvestSignature": "0x4641257d",
    "depositsPaused": false,
    "harvestPaused": false,
    "harvestEvent": true,
    "chainId": 43114
  },
  {
    "name": "png-png-avax",
    "address": "0xF0d26842c3935A618e6980C53fDa3A2D10A02eb7",
    "interval": 12,
    "harvestSignature": "0x4641257d",
    "depositsPaused": false,
    "harvestPaused": false,
    "harvestEvent": true,
    "chainId": 43114
  },
  {
    "name": "memefarm-mfrm-bnb",
    "address": "0x5960C72F04232e1093129f08c3f5A3C2D766253a",
    "interval": 2,
    "harvestSignature": "0x4641257d",
    "depositsPaused": false,
    "harvestPaused": false,
    "harvestEvent": true,
    "chainId": 56
  },
  {
    "name": "memefarm-ape-bnb",
    "address": "0x0dB95418687aA9b9DdCb145E0ef525A3EaCe080D",
    "interval": 2,
    "harvestSignature": "0x4641257d",
    "depositsPaused": false,
    "harvestPaused": false,
    "harvestEvent": true,
    "chainId": 56
  },
  {
    "name": "slime-slime-busd",
    "address": "0x790Ad5995eAADb771efe42A20f21ca048A02cD2B",
    "interval": 1,
    "harvestSignature": "0x4641257d",
    "depositsPaused": false,
    "harvestPaused": false,
    "harvestEvent": true,
    "chainId": 56
  },
  {
    "name": "slime-slime-bnb",
    "address": "0x61b41A0F29b5a23b18eb28d24eAfc2aA17D3b63a",
    "interval": 1,
    "harvestSignature": "0x4641257d",
    "depositsPaused": false,
    "harvestPaused": false,
    "harvestEvent": true,
    "chainId": 56
  },
  {
    "name": "cake-alice-bnb",
    "address": "0x39dC8831e8864766E094799933d34AE6D3536681",
    "interval": 1,
    "harvestSignature": "0x4641257d",
    "depositsPaused": false,
    "harvestPaused": false,
    "harvestEvent": true,
    "chainId": 56
  },
  {
    "name": "cake-nuls-busd",
    "address": "0x6Ac205097Ae228aC41D7ffA50CBA1b3C81272D97",
    "interval": 6,
    "harvestSignature": "0x4641257d",
    "depositsPaused": false,
    "harvestPaused": false,
    "harvestEvent": true,
    "chainId": 56
  },
  {
    "name": "jul-xvs-bnb",
    "address": "0xC733253d45909f84D36e6e9D9f8Ee81DeEd12045",
    "interval": 6,
    "harvestSignature": "0x4641257d",
    "depositsPaused": false,
    "harvestPaused": false,
    "harvestEvent": true,
    "chainId": 56
  },
  {
    "name": "jul-dot-bnb",
    "address": "0x62fc868551D7C7663C07B22bE92643610a720640",
    "interval": 6,
    "harvestSignature": "0x4641257d",
    "depositsPaused": false,
    "harvestPaused": false,
    "harvestEvent": true,
    "chainId": 56
  },
  {
    "name": "jul-uni-bnb",
    "address": "0xe1209Afd5B595eBca109b001a34400cCB5171B45",
    "interval": 6,
    "harvestSignature": "0x4641257d",
    "depositsPaused": false,
    "harvestPaused": false,
    "harvestEvent": true,
    "chainId": 56
  },
  {
    "name": "jul-btcb-bnb",
    "address": "0x97f20B3918bd990e3a6A133c5D2919b0b9Cb8218",
    "interval": 6,
    "harvestSignature": "0x4641257d",
    "depositsPaused": false,
    "harvestPaused": false,
    "harvestEvent": true,
    "chainId": 56
  },
  {
    "name": "belt-belt-bnb",
    "address": "0x448B41d7C82c889e7940b1C958f28302b0E2e2CA",
    "interval": 1,
    "harvestSignature": "0x4641257d",
    "depositsPaused": false,
    "harvestPaused": false,
    "harvestEvent": true,
    "chainId": 56
  },
  {
    "name": "belt-venusblp",
    "address": "0x84759f0d7705B3c8f4554431E6FBCa2ccd63BEc2",
    "interval": 2,
    "harvestSignature": "0x4641257d",
    "depositsPaused": false,
    "harvestPaused": false,
    "harvestEvent": true,
    "chainId": 56
  },
  {
    "name": "banana-banana",
    "address": "0xE5B8Bce75247d1B5aEC2F367803443887bD7c6D6",
    "interval": 4,
    "harvestSignature": "0x4641257d",
    "depositsPaused": false,
    "harvestPaused": false,
    "harvestEvent": true,
    "chainId": 56
  },
  {
    "name": "cake-belt-bnb",
    "address": "0xa1CB1521a75d1f44B961FaA3cE062EE9421932B5",
    "interval": 4,
    "harvestSignature": "0x4641257d",
    "depositsPaused": false,
    "harvestPaused": false,
    "harvestEvent": true,
    "chainId": 56
  },
  {
    "name": "cake-ramp-busd",
    "address": "0xCB1631CB1a0D8289e0D18bbc93a5EA9a82eddc67",
    "interval": 4,
    "harvestSignature": "0x4641257d",
    "depositsPaused": false,
    "harvestPaused": false,
    "harvestEvent": true,
    "chainId": 56
  },
  {
    "name": "auto-ust-busd",
    "address": "0x50E33d0CB8664F9C2867c679d3C955A6b2A0faD4",
    "interval": 6,
    "harvestSignature": "0x4641257d",
    "depositsPaused": false,
    "harvestPaused": false,
    "harvestEvent": true,
    "chainId": 56
  },
  {
    "name": "auto-hget-bnb",
    "address": "0x2D78a2Bbfa71c268beE36011F944901aF9b9d351",
    "interval": 6,
    "harvestSignature": "0x4641257d",
    "depositsPaused": false,
    "harvestPaused": false,
    "harvestEvent": true,
    "chainId": 56
  },
  {
    "name": "auto-ctk-bnb",
    "address": "0xcF662a5dB70B57D3616b5404801687f5ff657FBc",
    "interval": 6,
    "harvestSignature": "0x4641257d",
    "depositsPaused": false,
    "harvestPaused": false,
    "harvestEvent": true,
    "chainId": 56
  },
  {
    "name": "auto-comp-eth",
    "address": "0xd07308E588679C6F19682A83124F1F5022969EF2",
    "interval": 6,
    "harvestSignature": "0x4641257d",
    "depositsPaused": false,
    "harvestPaused": false,
    "harvestEvent": true,
    "chainId": 56
  },
  {
    "name": "jul-juld-bnb",
    "address": "0x2d007d239D39c1d24d4685d845063C2401060559",
    "interval": 6,
    "harvestSignature": "0x4641257d",
    "depositsPaused": false,
    "harvestPaused": false,
    "harvestEvent": true,
    "chainId": 56
  },
  {
    "name": "jul-bifi-busd",
    "address": "0xA4FEbF841f26a9dd297d7492cf18D70464c725a4",
    "interval": 6,
    "harvestSignature": "0x4641257d",
    "depositsPaused": false,
    "harvestPaused": false,
    "harvestEvent": true,
    "chainId": 56
  },
  {
    "name": "cake-dai-busd",
    "address": "0x39e9A7F890b1a7f4251745B84560909f2820c973",
    "interval": 4,
    "harvestSignature": "0x4641257d",
    "depositsPaused": false,
    "harvestPaused": false,
    "harvestEvent": true,
    "chainId": 56
  },
  {
    "name": "cake-dai-busd",
    "address": "0x39e9A7F890b1a7f4251745B84560909f2820c973",
    "interval": 4,
    "harvestSignature": "0x4641257d",
    "depositsPaused": false,
    "harvestPaused": false,
    "harvestEvent": true,
    "chainId": 56
  },
  {
    "name": "cake-usdc-busd",
    "address": "0xcCBFBbc4d20B1E4748da941cC3e321c12a6E480D",
    "interval": 4,
    "harvestSignature": "0x4641257d",
    "depositsPaused": false,
    "harvestPaused": false,
    "harvestEvent": true,
    "chainId": 56
  },
  {
    "name": "cake-bor-bnb",
    "address": "0x0b98024DfbC1937BAcdC80d43e4a91E579415348",
    "interval": 4,
    "harvestSignature": "0x4641257d",
    "depositsPaused": false,
    "harvestPaused": false,
    "harvestEvent": true,
    "chainId": 56
  },
  {
    "name": "cake-lina-bnb",
    "address": "0x6d10a7bD387c12Fa56AEF9aD53DbB9C14BCbE704",
    "interval": 4,
    "harvestSignature": "0x4641257d",
    "depositsPaused": false,
    "harvestPaused": false,
    "harvestEvent": true,
    "chainId": 56
  },
  {
    "name": "cake-iotx-bnb",
    "address": "0x064046815A5FD5F09a3F177bBD2e36Ff9E2ED5Ef",
    "interval": 4,
    "harvestSignature": "0x4641257d",
    "depositsPaused": false,
    "harvestPaused": false,
    "harvestEvent": true,
    "chainId": 56
  },
  {
    "name": "cake-bopen-bnb",
    "address": "0x81Cc26D5E0325B6a1F6ACA93584C922259d36C98",
    "interval": 4,
    "harvestSignature": "0x4641257d",
    "depositsPaused": false,
    "harvestPaused": false,
    "harvestEvent": true,
    "chainId": 56
  },
  {
    "name": "cake-bmxx-bnb",
    "address": "0xE7DCEFacf1c9c523c1ccCc3Fc1Ae3EB654a4e805",
    "interval": 4,
    "harvestSignature": "0x4641257d",
    "depositsPaused": false,
    "harvestPaused": false,
    "harvestEvent": true,
    "chainId": 56
  },
  {
    "name": "auto-auto-bnb",
    "address": "0xF87079AD78f4762b515519B63D4aA19bf0c1470E",
    "interval": 4,
    "harvestSignature": "0x4641257d",
    "depositsPaused": false,
    "harvestPaused": false,
    "harvestEvent": true,
    "chainId": 56
  },
  {
    "name": "auto-btc-bnb",
    "address": "0x71D322ef2ad9b6b312Cc04A51a03C5f0Da74CaA0",
    "interval": 4,
    "harvestSignature": "0x4641257d",
    "depositsPaused": false,
    "harvestPaused": false,
    "harvestEvent": true,
    "chainId": 56
  },
  {
    "name": "auto-busd-bnb",
    "address": "0x5D5d360c8529076800dfD9f57bCe514122Da35bB",
    "interval": 4,
    "harvestSignature": "0x4641257d",
    "depositsPaused": false,
    "harvestPaused": false,
    "harvestEvent": true,
    "chainId": 56
  },
  {
    "name": "auto-cake-bnb",
    "address": "0x99bF8be49DcAc945a5754BDc0f5440Dc592D302a",
    "interval": 4,
    "harvestSignature": "0x4641257d",
    "depositsPaused": false,
    "harvestPaused": false,
    "harvestEvent": true,
    "chainId": 56
  },
  {
    "name": "cake-dexe-busd",
    "address": "0x24871351440472326538F885FC2CAa30ebe43D65",
    "interval": 4,
    "harvestSignature": "0x4641257d",
    "depositsPaused": false,
    "harvestPaused": false,
    "harvestEvent": true,
    "chainId": 56
  },
  {
    "name": "cafe-bifi-bnb",
    "address": "0xa7C062cec3EbF04FFf15f94F11e917c2aAE57a06",
    "interval": 4,
    "harvestSignature": "0x4641257d",
    "depositsPaused": false,
    "harvestPaused": false,
    "harvestEvent": true,
    "chainId": 56
  },
  {
    "name": "cake-watch-bnb",
    "address": "0xB4b49cF75CA2535e973ab57a01B396cEC7c4D869",
    "interval": 2,
    "harvestSignature": "0x4641257d",
    "depositsPaused": false,
    "harvestPaused": false,
    "harvestEvent": true,
    "chainId": 56
  },
  {
    "name": "cake-bel-bnb",
    "address": "0x7AD32a7a8d6524f0C3Cb8f5FB59693F2B2BeA07c",
    "interval": 4,
    "harvestSignature": "0x4641257d",
    "depositsPaused": false,
    "harvestPaused": false,
    "harvestEvent": true,
    "chainId": 56
  },
  {
    "name": "cake-tpt-busd",
    "address": "0x0096222E8F5012AA7a8ce9266aD665795f0D4223",
    "interval": 4,
    "harvestSignature": "0x4641257d",
    "depositsPaused": false,
    "harvestPaused": false,
    "harvestEvent": true,
    "chainId": 56
  },
  {
    "name": "auto-beth-eth",
    "address": "0x9aD034009CCADA34baB3f31Fb5010Ad180a417C7",
    "interval": 4,
    "harvestSignature": "0x4641257d",
    "depositsPaused": false,
    "harvestPaused": false,
    "harvestEvent": true,
    "chainId": 56
  },
  {
    "name": "venus-ada",
    "address": "0xf9D0e760a71991AC65c9919898c09a3648E62eBB",
    "interval": 24,
    "harvestSignature": "0x4641257d",
    "depositsPaused": false,
    "harvestPaused": false,
    "harvestEvent": false,
    "chainId": 56
  },
  {
    "name": "soup-soups-bnb",
    "address": "0x6731F513645383c25e36e7a05042B5968E899Dd3",
    "interval": "1",
    "harvestSignature": "0x4641257d",
    "depositsPaused": false,
    "harvestPaused": false,
    "harvestEvent": true,
    "chainId": 56
  },
  {
    "name": "soup-soup-bnb",
    "address": "0xC370B3a3958579F2aAFedF4c3548F75DeB43DB11",
    "interval": "1",
    "harvestSignature": "0x4641257d",
    "depositsPaused": false,
    "harvestPaused": false,
    "harvestEvent": true,
    "chainId": 56
  },
  {
    "name": "banana-banana-busd",
    "address": "0x7687867eCD824674f5a220391520E1B1e83b011f",
    "interval": 1,
    "harvestSignature": "0x4641257d",
    "depositsPaused": false,
    "harvestPaused": false,
    "harvestEvent": true,
    "chainId": 56
  },
  {
    "name": "banana-banana-bnb",
    "address": "0x17566271FEBF4E7e0E72a7D1E3eF2E915d642cCe",
    "interval": 1,
    "harvestSignature": "0x4641257d",
    "depositsPaused": false,
    "harvestPaused": false,
    "harvestEvent": true,
    "chainId": 56
  },
  {
    "name": "bifi-maxi",
    "address": "0x92F347AdB3a2c3FD336DCE60242cde126711b9a3",
    "interval": 1,
    "harvestSignature": "0x4641257d",
    "depositsPaused": false,
    "harvestPaused": false,
    "harvestEvent": false,
    "chainId": 56
  },
  {
    "name": "1inch-1inch-bnb",
    "address": "0x5430033735d32a4f73d1729fc4e005e86e0f1ad3",
    "interval": 4,
    "harvestSignature": "0x4641257d",
    "depositsPaused": false,
    "harvestPaused": false,
    "harvestEvent": true,
    "chainId": 56
  },
  {
    "name": "salt-salt-busd",
    "address": "0x85d04ce16C7d20Aa4d63b7520923e9e3b2e89d6e",
    "interval": 1,
    "harvestSignature": "0x4641257d",
    "depositsPaused": false,
    "harvestPaused": false,
    "harvestEvent": true,
    "chainId": 56
  },
  {
    "name": "salt-salt-bnb",
    "address": "0x503dc0d4d7582033a9Ac4A5940D3341aE5852CAc",
    "interval": 1,
    "harvestSignature": "0x4641257d",
    "depositsPaused": false,
    "harvestPaused": false,
    "harvestEvent": true,
    "chainId": 56
  },
  {
    "name": "crow-crow-busd",
    "address": "0x0E687591C7a0e825bd1dBaf9C0a4ec9a4ED4F434",
    "interval": 1,
    "harvestSignature": "0x4641257d",
    "depositsPaused": false,
    "harvestPaused": false,
    "harvestEvent": true,
    "chainId": 56
  },
  {
    "name": "ramen-ramen-bnb",
    "address": "0xd4c89791eF0FAdE72eAAc6475296320b5572b28e",
    "interval": 1,
    "harvestSignature": "0x4641257d",
    "depositsPaused": false,
    "harvestPaused": false,
    "harvestEvent": true,
    "chainId": 56
  },
  {
    "name": "ramen-ramen-busd",
    "address": "0x593D569B2C643b529bDFD1b168d6CB1F9171A6B9",
    "interval": 1,
    "harvestSignature": "0x4641257d",
    "depositsPaused": false,
    "harvestPaused": false,
    "harvestEvent": true,
    "chainId": 56
  },
  {
    "name": "crow-crow-bnb",
    "address": "0x664500A0F63F1Ba17186D8eA970CdfC7B99081fC",
    "interval": 1,
    "harvestSignature": "0x4641257d",
    "depositsPaused": false,
    "harvestPaused": false,
    "harvestEvent": true,
    "chainId": 56
  },
  {
    "name": "cafe-brew-busd",
    "address": "0xD40021F03bE89D23A8E3c81B008feaF0403Fa867",
    "interval": 1,
    "harvestSignature": "0x4641257d",
    "depositsPaused": false,
    "harvestPaused": false,
    "harvestEvent": true,
    "chainId": 56
  },
  {
    "name": "cafe-brew-bnb",
    "address": "0x30861732f5Ec762b54eB8b9B8ef647673A696af3",
    "interval": 1,
    "harvestSignature": "0x4641257d",
    "depositsPaused": false,
    "harvestPaused": false,
    "harvestEvent": true,
    "chainId": 56
  },
  {
    "name": "mdex-mdx-usdt",
    "address": "0x5Eb9C8a31D25d681d0730ab420E1dBF040602C27",
    "interval": 1,
    "harvestSignature": "0x4641257d",
    "depositsPaused": false,
    "harvestPaused": false,
    "harvestEvent": true,
    "chainId": 128
  },
  {
    "name": "mdex-mdx-wht",
    "address": "0xc8DfDD41B706A6897Ff17BF99e2e94Bb661da92c",
    "interval": 1,
    "harvestSignature": "0x4641257d",
    "depositsPaused": false,
    "harvestPaused": false,
    "harvestEvent": true,
    "chainId": 128
  },
  {
    "name": "mdex-wht-usdt",
    "address": "0x69640924876D3f294f5E95C305cb89E065038B2d",
    "interval": 1,
    "harvestSignature": "0x4641257d",
    "depositsPaused": false,
    "harvestPaused": false,
    "harvestEvent": true,
    "chainId": 128
  },
  {
    "name": "mdex-wht-husd",
    "address": "0x3A506Bb243a8399184c26E921ef58266F79E9134",
    "interval": 1,
    "harvestSignature": "0x4641257d",
    "depositsPaused": false,
    "harvestPaused": false,
    "harvestEvent": true,
    "chainId": 128
  },
  {
    "name": "mdex-hbtc-usdt",
    "address": "0x1aae69Ae19457AcD1A73C61Dd0f272e7f60D170c",
    "interval": 1,
    "harvestSignature": "0x4641257d",
    "depositsPaused": false,
    "harvestPaused": false,
    "harvestEvent": true,
    "chainId": 128
  },
  {
    "name": "mdex-eth-usdt",
    "address": "0x2C0eAE2D0c56fffC076ecAd9225c05CE1d34bf7A",
    "interval": 1,
    "harvestSignature": "0x4641257d",
    "depositsPaused": false,
    "harvestPaused": false,
    "harvestEvent": true,
    "chainId": 128
  },
  {
    "name": "cake-bry-bnb",
    "address": "0xF9eBb381dC153D0966B2BaEe776de2F400405755",
    "interval": 4,
    "harvestSignature": "0x4641257d",
    "depositsPaused": false,
    "harvestPaused": false,
    "harvestEvent": false,
    "chainId": 56
  },
  {
    "name": "cake-zee-bnb",
    "address": "0xc34b9c9DBB39Be0Ef850170127A7b4283484f804",
    "interval": 4,
    "harvestSignature": "0x4641257d",
    "depositsPaused": false,
    "harvestPaused": false,
    "harvestEvent": false,
    "chainId": 56
  },
  {
    "name": "cake-xtz-bnb",
    "address": "0x800A8fe2BE01cef25B5950cca56B954312049924",
    "interval": 4,
    "harvestSignature": "0x4641257d",
    "depositsPaused": false,
    "harvestPaused": false,
    "harvestEvent": false,
    "chainId": 56
  },
  {
    "name": "cake-bch-bnb",
    "address": "0xFc31C3CDDa5a05f6eEcd4335e0A082024a7998A6",
    "interval": 4,
    "harvestSignature": "0x4641257d",
    "depositsPaused": false,
    "harvestPaused": false,
    "harvestEvent": false,
    "chainId": 56
  },
  {
    "name": "cake-sushi-eth",
    "address": "0x8f42a75affb4c3d30c3423f7bda2095d68b16232",
    "interval": 4,
    "harvestSignature": "0x4641257d",
    "depositsPaused": false,
    "harvestPaused": false,
    "harvestEvent": false,
    "chainId": 56
  },
  {
    "name": "cake-dodo-bnb",
    "address": "0xe569D4131287FA79123423BC952485F810973609",
    "interval": 4,
    "harvestSignature": "0x4641257d",
    "depositsPaused": false,
    "harvestPaused": false,
    "harvestEvent": false,
    "chainId": 56
  },
  {
    "name": "cake-swingby-bnb",
    "address": "0x470052FEd23A2887e3e679c3D8544529DA8B272f",
    "interval": 4,
    "harvestSignature": "0x4641257d",
    "depositsPaused": false,
    "harvestPaused": false,
    "harvestEvent": false,
    "chainId": 56
  },
  {
    "name": "cake-sfp-bnb",
    "address": "0xF704fa78f3b49E21f3420425C88FCc639aA05946",
    "interval": 4,
    "harvestSignature": "0x4641257d",
    "depositsPaused": false,
    "harvestPaused": false,
    "harvestEvent": false,
    "chainId": 56
  },
  {
    "name": "cake-egld-bnb",
    "address": "0xdf47f0845b0e450c09A474F7FfAdfD43a51dad42",
    "interval": 4,
    "harvestSignature": "0x4641257d",
    "depositsPaused": false,
    "harvestPaused": false,
    "harvestEvent": false,
    "chainId": 56
  },
  {
    "name": "cake-swgb-bnb",
    "address": "0x3890440541615B15d38ad2E7ceBB1C96Aeef4B04",
    "interval": 4,
    "harvestSignature": "0x4641257d",
    "depositsPaused": false,
    "harvestPaused": false,
    "harvestEvent": false,
    "chainId": 56
  },
  {
    "name": "cake-lit-bnb",
    "address": "0xf324499766b44D6EaE083013BFC01135c1b334b8",
    "interval": 4,
    "harvestSignature": "0x4641257d",
    "depositsPaused": false,
    "harvestPaused": false,
    "harvestEvent": false,
    "chainId": 56
  },
  {
    "name": "cake-hard-bnb",
    "address": "0x081bd67D080A3f8205b00D69bCb85D7B3F6b5592",
    "interval": 6,
    "harvestSignature": "0x4641257d",
    "depositsPaused": false,
    "harvestPaused": false,
    "harvestEvent": false,
    "chainId": 56
  },
  {
    "name": "monster-msc-bnb",
    "address": "0xB97F9c6d4d3985E94266510c6a00AE448D44d78b",
    "interval": 1,
    "harvestSignature": "0x4641257d",
    "depositsPaused": false,
    "harvestPaused": false,
    "harvestEvent": false,
    "chainId": 56
  },
  {
    "name": "monster-msc-busd",
    "address": "0xAe2a0F189996DbA008Bce55a3E67c506C742Eed5",
    "interval": 1,
    "harvestSignature": "0x4641257d",
    "depositsPaused": false,
    "harvestPaused": false,
    "harvestEvent": false,
    "chainId": 56
  },
  {
    "name": "bolt-bts-busd",
    "address": "0x22b5c879a821afc56e564bc73e3eaa7fc7cf25cc",
    "interval": 1,
    "harvestSignature": "0x4641257d",
    "depositsPaused": false,
    "harvestPaused": false,
    "harvestEvent": false,
    "chainId": 56
  },
  {
    "name": "bold-btd-busd",
    "address": "0xa7da1bf46bc453075499d42b5396bb9aa7d6a4b1",
    "interval": 1,
    "harvestSignature": "0x4641257d",
    "depositsPaused": false,
    "harvestPaused": false,
    "harvestEvent": false,
    "chainId": 56
  },
  {
    "name": "kebab-kebab-btc",
    "address": "0x85540714bc3d330d8146bc93700a8653cb2ccbb8",
    "interval": 4,
    "harvestSignature": "0x4641257d",
    "depositsPaused": false,
    "harvestPaused": false,
    "harvestEvent": false,
    "chainId": 56
  },
  {
    "name": "kebab-usdt-busd",
    "address": "0xD5C4CE5c881574b3CBe9A51117108390F6aA5180",
    "interval": 6,
    "harvestSignature": "0x4641257d",
    "depositsPaused": false,
    "harvestPaused": false,
    "harvestEvent": false,
    "chainId": 56
  },
  {
    "name": "kebab-eth-btcb",
    "address": "0xCbD729536bfd98Aa2E216055A62103EB9124ab45",
    "interval": 6,
    "harvestSignature": "0x4641257d",
    "depositsPaused": false,
    "harvestPaused": false,
    "harvestEvent": false,
    "chainId": 56
  },
  {
    "name": "kebab-bifi-busd",
    "address": "0xA4a7ab8a4Bc413F3f81Ac894430537dBa12Ab816",
    "interval": 6,
    "harvestSignature": "0x4641257d",
    "depositsPaused": false,
    "harvestPaused": false,
    "harvestEvent": false,
    "chainId": 56
  },
  {
    "name": "cake-ditto-bnb",
    "address": "0x19BA65d5e63e417A50dFdB22c6E03B73A4A37779",
    "interval": 6,
    "harvestSignature": "0x4641257d",
    "depositsPaused": false,
    "harvestPaused": false,
    "harvestEvent": false,
    "chainId": 56
  },
  {
    "name": "auto-cake",
    "address": "0xB40Fc2359563AC63636f4f094C71521dc8aE81cb",
    "interval": 1,
    "harvestSignature": "0x4641257d",
    "depositsPaused": false,
    "harvestPaused": false,
    "harvestEvent": false,
    "chainId": 56
  },
  {
    "name": "auto-cake-old",
    "address": "0xf8d51dd4D9EbE8473646De7402E5CDCd152C646e",
    "interval": 2,
    "harvestSignature": "0x4641257d",
    "depositsPaused": true,
    "harvestPaused": true,
    "harvestEvent": false,
    "chainId": 56
  },
  {
    "name": "auto-wbnb",
    "address": "0x5D4BA399571B28dF0cc74eC20691A445ccD07C0B",
    "interval": 3,
    "harvestSignature": "0x4641257d",
    "depositsPaused": false,
    "harvestPaused": false,
    "harvestEvent": false,
    "chainId": 56
  },
  {
    "name": "auto-wbnb-old",
    "address": "0xF38Bed33017f5885c8AB5956A153F7a906b5dC1b",
    "interval": 4,
    "harvestSignature": "0x4641257d",
    "depositsPaused": true,
    "harvestPaused": true,
    "harvestEvent": false,
    "chainId": 56
  },
  {
    "name": "auto-busd-old",
    "address": "0x1b27b7083a9BdA1aCD04266F61DF646f8296a872",
    "interval": 12,
    "harvestSignature": "0x4641257d",
    "depositsPaused": true,
    "harvestPaused": true,
    "harvestEvent": false,
    "chainId": 56
  },
  {
    "name": "sponge-steam-bnb",
    "address": "0x1aC4f14DDFBC48c4AF99526e9D488CD47D90801E",
    "interval": 2,
    "harvestSignature": "0x4641257d",
    "depositsPaused": false,
    "harvestPaused": false,
    "harvestEvent": false,
    "chainId": 56
  },
  {
    "name": "sponge-spg-bnb",
    "address": "0x6B32e90a07be49e5b1F622f314292b206CA8ED4f",
    "interval": 2,
    "harvestSignature": "0x4641257d",
    "depositsPaused": false,
    "harvestPaused": false,
    "harvestEvent": false,
    "chainId": 56
  },
  {
    "name": "sponge-soak-bnb",
    "address": "0x882c844d8b1075D592aFA3F13a3aaF6A6E9c43c3",
    "interval": 2,
    "harvestSignature": "0x4641257d",
    "depositsPaused": false,
    "harvestPaused": false,
    "harvestEvent": false,
    "chainId": 56
  },
  {
    "name": "monster-mss-busd",
    "address": "0xe1a8EeA58D63Ea64d00365531D266C2AD1f62FC4",
    "interval": 1,
    "harvestSignature": "0x4641257d",
    "depositsPaused": false,
    "harvestPaused": false,
    "harvestEvent": false,
    "chainId": 56
  },
  {
    "name": "jul-juld",
    "address": "0x2a4B113ac4B5c7cCecB86E293F3FeEbBda18D04A",
    "interval": 6,
    "harvestSignature": "0x4641257d",
    "depositsPaused": false,
    "harvestPaused": false,
    "harvestEvent": false,
    "chainId": 56
  },
  {
    "name": "cake-bdo-bnb",
    "address": "0xc662244541e857F3D444b5D2D99068CD9254cFd8",
    "interval": 6,
    "harvestSignature": "0x4641257d",
    "depositsPaused": false,
    "harvestPaused": false,
    "harvestEvent": false,
    "chainId": 56
  },
  {
    "name": "kebab",
    "address": "0x9386a67ab53fec3afD3Af6dDafAd97Ed3E083C81",
    "interval": 4,
    "harvestSignature": "0x4641257d",
    "depositsPaused": false,
    "harvestPaused": false,
    "harvestEvent": false,
    "chainId": 56
  },
  {
    "name": "kebab-kebab/busd",
    "address": "0x9E75f8298e458B76382870982788988A0799195b",
    "interval": 4,
    "harvestSignature": "0x4641257d",
    "depositsPaused": false,
    "harvestPaused": false,
    "harvestEvent": false,
    "chainId": 56
  },
  {
    "name": "kebab-kebab/bnb",
    "address": "0x7C4b7f588CF7f365C12F245943F729DC1818771f",
    "interval": 4,
    "harvestSignature": "0x4641257d",
    "depositsPaused": false,
    "harvestPaused": false,
    "harvestEvent": false,
    "chainId": 56
  },
  {
    "name": "cake-mamzn/ust",
    "address": "0x8F86077f526230Ac30de6f0220C2A9111C144556",
    "interval": 6,
    "harvestSignature": "0x4641257d",
    "depositsPaused": false,
    "harvestPaused": false,
    "harvestEvent": false,
    "chainId": 56
  },
  {
    "name": "cake-mgoogl/ust",
    "address": "0x05b3C486C2502E8F6Cb3F6bce2b99C28693eBf02",
    "interval": 6,
    "harvestSignature": "0x4641257d",
    "depositsPaused": false,
    "harvestPaused": false,
    "harvestEvent": false,
    "chainId": 56
  },
  {
    "name": "cake-mnflx/ust",
    "address": "0x109A4437588a3daFf04887FE22843c4824E849F9",
    "interval": 6,
    "harvestSignature": "0x4641257d",
    "depositsPaused": false,
    "harvestPaused": false,
    "harvestEvent": false,
    "chainId": 56
  },
  {
    "name": "cake-mtsla/ust",
    "address": "0xF215A127A196e3988C09d052e16BcFD365Cd7AA3",
    "interval": 6,
    "harvestSignature": "0x4641257d",
    "depositsPaused": false,
    "harvestPaused": false,
    "harvestEvent": false,
    "chainId": 56
  },
  {
    "name": "cake-wsote/bnb",
    "address": "0xec66b4D4b1963e1DfD644824F59C56EA55Aa0F07",
    "interval": 6,
    "harvestSignature": "0x4641257d",
    "depositsPaused": false,
    "harvestPaused": false,
    "harvestEvent": false,
    "chainId": 56
  },
  {
    "name": "cake-front/bnb",
    "address": "0x05040fA951274d1D9bC568C5C684c687322d9307",
    "interval": 6,
    "harvestSignature": "0x4641257d",
    "depositsPaused": false,
    "harvestPaused": false,
    "harvestEvent": false,
    "chainId": 56
  },
  {
    "name": "cake-btcst/bnb",
    "address": "0xD403FAe0eB11D381C3C62961bAB14d34d60873CE",
    "interval": 6,
    "harvestSignature": "0x4641257d",
    "depositsPaused": false,
    "harvestPaused": false,
    "harvestEvent": false,
    "chainId": 56
  },
  {
    "name": "bhc-bhc",
    "address": "0x54b083Ca9fD30ae83C47CDd3a59390F00a90E9CC",
    "interval": 6,
    "harvestSignature": "0x4641257d",
    "depositsPaused": false,
    "harvestPaused": false,
    "harvestEvent": false,
    "chainId": 56
  },
  {
    "name": "cake-ltc/bnb",
    "address": "0x0892a178c363b4739e5Ac89E9155B9c30214C0c0",
    "interval": 24,
    "harvestSignature": "0x4641257d",
    "depositsPaused": false,
    "harvestPaused": false,
    "harvestEvent": false,
    "chainId": 56
  },
  {
    "name": "cake-ada/bnb",
    "address": "0x57FdEB65b71e6aD212088E63E85825e314F2Ea62",
    "interval": 24,
    "harvestSignature": "0x4641257d",
    "depositsPaused": false,
    "harvestPaused": false,
    "harvestEvent": false,
    "chainId": 56
  },
  {
    "name": "cake-dot/bnb",
    "address": "0x7715d9458683288024B9e20D1319DC162361B06c",
    "interval": 24,
    "harvestSignature": "0x4641257d",
    "depositsPaused": false,
    "harvestPaused": false,
    "harvestEvent": false,
    "chainId": 56
  },
  {
    "name": "bakery-bake/busd",
    "address": "0xF0D037813e4bCC21E4ED38F2fA506522181699Bb",
    "interval": 24,
    "harvestSignature": "0x4641257d",
    "depositsPaused": false,
    "harvestPaused": false,
    "harvestEvent": false,
    "chainId": 56
  },
  {
    "name": "jetfuel-vapor/bnb",
    "address": "0xf6274138DD2D9eBe768a4220A4089c45d9a26fCa",
    "interval": 8,
    "harvestSignature": "0x4641257d",
    "depositsPaused": true,
    "harvestPaused": true,
    "harvestEvent": false,
    "chainId": 56
  },
  {
    "name": "bdollar-sbdo/bnb-sbdo",
    "address": "0xD1533fad98479700Dd620852C45FAFe93b04A2B7",
    "interval": 2,
    "harvestSignature": "0x4641257d",
    "depositsPaused": false,
    "harvestPaused": false,
    "harvestEvent": false,
    "chainId": 56
  },
  {
    "name": "bdollar-sbdo/busd",
    "address": "0xAFd5DF73D0369d3ADB4Db524609ef30039AE22A7",
    "interval": 2,
    "harvestSignature": "0x4641257d",
    "depositsPaused": false,
    "harvestPaused": false,
    "harvestEvent": false,
    "chainId": 56
  },
  {
    "name": "bdollar-bdo/busd",
    "address": "0x5364F346B22EfB14a08b8eCe406e25d9776A0eAE",
    "interval": 2,
    "harvestSignature": "0x4641257d",
    "depositsPaused": false,
    "harvestPaused": false,
    "harvestEvent": false,
    "chainId": 56
  },
  {
    "name": "venus-beth",
    "address": "0x0a350c62f4b8C7dA93fBca469e53a182b5BBD044",
    "interval": 24,
    "harvestSignature": "0x4641257d",
    "depositsPaused": false,
    "harvestPaused": false,
    "harvestEvent": false,
    "chainId": 56
  },
  {
    "name": "venus-dai",
    "address": "0x3c2C339d05d4911894F08Dd975e89630D7ef4234",
    "interval": 24,
    "harvestSignature": "0x4641257d",
    "depositsPaused": false,
    "harvestPaused": false,
    "harvestEvent": false,
    "chainId": 56
  },
  {
    "name": "venus-fil",
    "address": "0xd49FD324F041665950EDe4Ed9719924EE37155C3",
    "interval": 24,
    "harvestSignature": "0x4641257d",
    "depositsPaused": false,
    "harvestPaused": false,
    "harvestEvent": false,
    "chainId": 56
  },
  {
    "name": "pancake-ten/bnb",
    "address": "0x2fbB1caF6271A14b13F3432f3aB2D6aF102560fA",
    "interval": 24,
    "harvestSignature": "0x4641257d",
    "depositsPaused": false,
    "harvestPaused": false,
    "harvestEvent": false,
    "chainId": 56
  },
  {
    "name": "pancake-balbt/bnb",
    "address": "0x25DE69dA4469A96974FaE79d0C41366A63317FDC",
    "interval": 24,
    "harvestSignature": "0x4641257d",
    "depositsPaused": false,
    "harvestPaused": false,
    "harvestEvent": false,
    "chainId": 56
  },
  {
    "name": "pancake-bscx/bnb",
    "address": "0x0955479C61B37074d689319fCaA84ffE1E9e8CF5",
    "interval": 24,
    "harvestSignature": "0x4641257d",
    "depositsPaused": false,
    "harvestPaused": false,
    "harvestEvent": false,
    "chainId": 56
  },
  {
    "name": "pancake-unfi/bnb",
    "address": "0xFB9Fb325D9BF39eF6783c37C025a04AA9c45309F",
    "interval": 24,
    "harvestSignature": "0x4641257d",
    "depositsPaused": false,
    "harvestPaused": false,
    "harvestEvent": false,
    "chainId": 56
  },
  {
    "name": "pancake-reef/bnb",
    "address": "0x431159f856067293e650A02D37390eEe3adfb5c3",
    "interval": 2,
    "harvestSignature": "0x4641257d",
    "depositsPaused": false,
    "harvestPaused": false,
    "harvestEvent": false,
    "chainId": 56
  },
  {
    "name": "jetfuel-pk-fuel/bnb",
    "address": "0xCCa9344C12e8f4914CF92bc21DEEBFC48617228D",
    "interval": 4,
    "harvestSignature": "0x4641257d",
    "depositsPaused": false,
    "harvestPaused": false,
    "harvestEvent": false,
    "chainId": 56
  },
  {
    "name": "jetfuel-street-fuel/bnb",
    "address": "0x8f4ca8E2e230b44f46B93db117380bBb8281f841",
    "interval": 4,
    "harvestSignature": "0x4641257d",
    "depositsPaused": false,
    "harvestPaused": false,
    "harvestEvent": false,
    "chainId": 56
  },
  {
    "name": "jetfuel-street-bhc/bnb",
    "address": "0x8A91e53cdd652b96655b526656b4DB1141bCc6f6",
    "interval": 12,
    "harvestSignature": "0x4641257d",
    "depositsPaused": false,
    "harvestPaused": false,
    "harvestEvent": false,
    "chainId": 56
  },
  {
    "name": "jetfuel-pk-eth/bnb",
    "address": "0xb16ceE470632ba94b7d21d2bC56d284ff0b0C04C",
    "interval": 12,
    "harvestSignature": "0x4641257d",
    "depositsPaused": false,
    "harvestPaused": false,
    "harvestEvent": false,
    "chainId": 56
  },
  {
    "name": "jetfuel-pk-cake/bnb",
    "address": "0xBF36AF3bfE6C4cD0286C24761060488eB1af2618",
    "interval": 12,
    "harvestSignature": "0x4641257d",
    "depositsPaused": false,
    "harvestPaused": false,
    "harvestEvent": false,
    "chainId": 56
  },
  {
    "name": "jetfuel-pk-uni/bnb",
    "address": "0xf8B5Cb47232938f1A75546fA5182b8af312Fc380",
    "interval": 12,
    "harvestSignature": "0x4641257d",
    "depositsPaused": false,
    "harvestPaused": false,
    "harvestEvent": false,
    "chainId": 56
  },
  {
    "name": "jetfuel-pk-link/bnb",
    "address": "0xfA416c3b89cc2E7902F58A4bEA62Ab7E24bd5985",
    "interval": 12,
    "harvestSignature": "0x4641257d",
    "depositsPaused": false,
    "harvestPaused": false,
    "harvestEvent": false,
    "chainId": 56
  },
  {
    "name": "jetfuel-pk-busd/bnb",
    "address": "0x45973436B06e46dc37333e65f98A190A392476a4",
    "interval": 12,
    "harvestSignature": "0x4641257d",
    "depositsPaused": false,
    "harvestPaused": false,
    "harvestEvent": false,
    "chainId": 56
  },
  {
    "name": "jetfuel-pk-usdt/bnb",
    "address": "0xB126E22F4d9EfE943c94E0Ef493FF34f98AdC9E1",
    "interval": 12,
    "harvestSignature": "0x4641257d",
    "depositsPaused": false,
    "harvestPaused": false,
    "harvestEvent": false,
    "chainId": 56
  },
  {
    "name": "pancake-yfii/bnb",
    "address": "0xAA5C69Dc405541245221Bfa94E726A188BdF3760",
    "interval": 24,
    "harvestSignature": "0x4641257d",
    "depositsPaused": false,
    "harvestPaused": false,
    "harvestEvent": false,
    "chainId": 56
  },
  {
    "name": "pancake-yfi/bnb",
    "address": "0x285D7853E73150A6061841d56dd7f06361Df25d9",
    "interval": 24,
    "harvestSignature": "0x4641257d",
    "depositsPaused": false,
    "harvestPaused": false,
    "harvestEvent": false,
    "chainId": 56
  },
  {
    "name": "pancake-fil/bnb",
    "address": "0xAcd76cc6d7bE45bCAf726FCE9627d988208b366C",
    "interval": 24,
    "harvestSignature": "0x4641257d",
    "depositsPaused": false,
    "harvestPaused": false,
    "harvestEvent": false,
    "chainId": 56
  },
  {
    "name": "pancake-band/bnb",
    "address": "0x88A1a5A9775548ebA0E8A69859a07524407AA69c",
    "interval": 24,
    "harvestSignature": "0x4641257d",
    "depositsPaused": false,
    "harvestPaused": false,
    "harvestEvent": false,
    "chainId": 56
  },
  {
    "name": "pancake-atom/bnb",
    "address": "0xb6f1aF249f8b17ed25B4842007FdD1ee69cC7950",
    "interval": 24,
    "harvestSignature": "0x4641257d",
    "depositsPaused": false,
    "harvestPaused": false,
    "harvestEvent": false,
    "chainId": 56
  },
  {
    "name": "pancake-vai/busd",
    "address": "0x507c55A7DC12D76dC41f0436f4Bc7f7c6634C68d",
    "interval": 24,
    "harvestSignature": "0x4641257d",
    "depositsPaused": false,
    "harvestPaused": false,
    "harvestEvent": false,
    "chainId": 56
  },
  {
    "name": "venus-bch",
    "address": "0x70C247ac8323B9ca340857d2893F4aa4F7E16D5f",
    "interval": 24,
    "harvestSignature": "0x4641257d",
    "depositsPaused": false,
    "harvestPaused": false,
    "harvestEvent": false,
    "chainId": 56
  },
  {
    "name": "venus-dot",
    "address": "0xBB0C9d495F555E754ACDb76Ed127a9C115132206",
    "interval": 24,
    "harvestSignature": "0x4641257d",
    "depositsPaused": false,
    "harvestPaused": false,
    "harvestEvent": false,
    "chainId": 56
  },
  {
    "name": "venus-link",
    "address": "0x131fE92ff0288915883d6c122Cb76D68c5145D87",
    "interval": 24,
    "harvestSignature": "0x4641257d",
    "depositsPaused": false,
    "harvestPaused": false,
    "harvestEvent": false,
    "chainId": 56
  },
  {
    "name": "venus-sxp",
    "address": "0x8c1244aCCD534025641CFF00D4ee5616FcbeE154",
    "interval": 24,
    "harvestSignature": "0x4641257d",
    "depositsPaused": false,
    "harvestPaused": false,
    "harvestEvent": false,
    "chainId": 56
  },
  {
    "name": "venus-usdc",
    "address": "0xe865Ba185895634D094767688aC1c69751cb06aa",
    "interval": 24,
    "harvestSignature": "0x4641257d",
    "depositsPaused": false,
    "harvestPaused": false,
    "harvestEvent": false,
    "chainId": 56
  },
  {
    "name": "venus-usdt",
    "address": "0x45640eE6e2BE2bA6752909f2e57C32C4997965d2",
    "interval": 24,
    "harvestSignature": "0x4641257d",
    "depositsPaused": false,
    "harvestPaused": false,
    "harvestEvent": false,
    "chainId": 56
  },
  {
    "name": "venus-busd",
    "address": "0x77ed2908e3cE2197882993DF9432E69079b146B6",
    "interval": 24,
    "harvestSignature": "0x4641257d",
    "depositsPaused": false,
    "harvestPaused": false,
    "harvestEvent": false,
    "chainId": 56
  },
  {
    "name": "venus-bnb",
    "address": "0xfa3ccb086bf371a2ff33db8521be47c5b4b9d10e",
    "interval": 24,
    "harvestSignature": "0x4641257d",
    "depositsPaused": false,
    "harvestPaused": false,
    "harvestEvent": false,
    "chainId": 56
  },
  {
    "name": "venus-btcb",
    "address": "0xCA26A1f9d3e6Ec97a555d9444f782d61b64C1B0e",
    "interval": 24,
    "harvestSignature": "0x4641257d",
    "depositsPaused": false,
    "harvestPaused": false,
    "harvestEvent": false,
    "chainId": 56
  },
  {
    "name": "venus-eth",
    "address": "0x825B59385221be27495056c08c8FE38941126ffa",
    "interval": 24,
    "harvestSignature": "0x4641257d",
    "depositsPaused": false,
    "harvestPaused": false,
    "harvestEvent": false,
    "chainId": 56
  },
  {
    "name": "venus-ltc",
    "address": "0x555d9D68e96b954B9B527B7A41a9cA01311A537A",
    "interval": 24,
    "harvestSignature": "0x4641257d",
    "depositsPaused": false,
    "harvestPaused": false,
    "harvestEvent": false,
    "chainId": 56
  },
  {
    "name": "venus-xrp",
    "address": "0x76788df486C07750Ce915D88093872470e5e3E45",
    "interval": 24,
    "harvestSignature": "0x4641257d",
    "depositsPaused": false,
    "harvestPaused": false,
    "harvestEvent": false,
    "chainId": 56
  },
  {
    "name": "narwhal-gold/bnb",
    "address": "0x3661576d5Ecc42b7aA84b0749d8d3180eE6D1Be4",
    "interval": 24,
    "harvestSignature": "0x4641257d",
    "depositsPaused": false,
    "harvestPaused": false,
    "harvestEvent": false,
    "chainId": 56
  },
  {
    "name": "pancake-alpha/bnb",
    "address": "0x6663aec74F26322C9E04A64417d146Fb52FE10B6",
    "interval": 24,
    "harvestSignature": "0x4641257d",
    "depositsPaused": false,
    "harvestPaused": false,
    "harvestEvent": false,
    "chainId": 56
  },
  {
    "name": "pancake-inj/bnb",
    "address": "0x55c5280251DAd26fB6C1d175eb33Aa201aC1B9E0",
    "interval": 24,
    "harvestSignature": "0x4641257d",
    "depositsPaused": false,
    "harvestPaused": false,
    "harvestEvent": false,
    "chainId": 56
  },
  {
    "name": "pancake-twt/bnb",
    "address": "0x03368dFCFa37f89ef10Bab2501350FD7e20b2D6a",
    "interval": 24,
    "harvestSignature": "0x4641257d",
    "depositsPaused": false,
    "harvestPaused": false,
    "harvestEvent": false,
    "chainId": 56
  },
  {
    "name": "pancake-xvs/bnb",
    "address": "0xd4402810E985F0A1AB4cDB15cEc3c6c217F9e730",
    "interval": 24,
    "harvestSignature": "0x4641257d",
    "depositsPaused": false,
    "harvestPaused": false,
    "harvestEvent": false,
    "chainId": 56
  },
  {
    "name": "bakery-btc-bnb",
    "address": "0x3c9c884efab85c44d675039de227b3dd275c360e",
    "interval": 18,
    "harvestSignature": "0x4641257d",
    "depositsPaused": false,
    "harvestPaused": false,
    "harvestEvent": false,
    "chainId": 56
  },
  {
    "name": "bakery-bake",
    "address": "0xf35FE19042190C5135D1452E188131FA0243cA81",
    "interval": 18,
    "harvestSignature": "0x4641257d",
    "depositsPaused": false,
    "harvestPaused": false,
    "harvestEvent": false,
    "chainId": 56
  },
  {
    "name": "bakery-bake-bnb",
    "address": "0x31bd4354066B48D662aA472A5851FeD51030c147",
    "interval": 18,
    "harvestSignature": "0x4641257d",
    "depositsPaused": false,
    "harvestPaused": false,
    "harvestEvent": false,
    "chainId": 56
  },
  {
    "name": "bakery-bake-busd",
    "address": "0xF0D037813e4bCC21E4ED38F2fA506522181699Bb",
    "interval": 18,
    "harvestSignature": "0x4641257d",
    "depositsPaused": true,
    "harvestPaused": true,
    "harvestEvent": false,
    "chainId": 56
  },
  {
    "name": "pancake-cake-smart",
    "address": "0x2D8ef403d947A8ff27b874ac63af703d884acDFC",
    "interval": 3,
    "harvestSignature": "0x4641257d",
    "depositsPaused": false,
    "harvestPaused": false,
    "harvestEvent": false,
    "chainId": 56
  },
  {
    "name": "pancake-cake-cake",
    "address": "0x229959480e7dc01B0F73d492101f8745EF4d4Ada",
    "interval": 3,
    "harvestSignature": "0x4641257d",
    "depositsPaused": false,
    "harvestPaused": false,
    "harvestEvent": false,
    "chainId": 56
  },
  {
    "name": "pancake-cake/bnb-cake",
    "address": "0xf5d90f1b58927DCCedb741C9848c981372e86774",
    "interval": 12,
    "harvestSignature": "0x4641257d",
    "depositsPaused": false,
    "harvestPaused": false,
    "harvestEvent": false,
    "chainId": 56
  },
  {
    "name": "pancake-bnb/busd-cake",
    "address": "0x320E9bbe84277dcB61B262c47beBEC815eb29431",
    "interval": 24,
    "harvestSignature": "0x4641257d",
    "depositsPaused": false,
    "harvestPaused": false,
    "harvestEvent": false,
    "chainId": 56
  },
  {
    "name": "pancake-usdt/busd-cake",
    "address": "0x143F7d08B4AEB964662c590d52348BC65E831375",
    "interval": 48,
    "harvestSignature": "0x4641257d",
    "depositsPaused": false,
    "harvestPaused": false,
    "harvestEvent": false,
    "chainId": 56
  },
  {
    "name": "pancake-bnb/btcb-cake",
    "address": "0xf2E87DDE08679Bb7860dF108e93611dC02F3f8A4",
    "interval": 24,
    "harvestSignature": "0x4641257d",
    "depositsPaused": true,
    "harvestPaused": true,
    "harvestEvent": false,
    "chainId": 56
  },
  {
    "name": "pancake-usdt/bnb-cake",
    "address": "0xbA7E0199FEB4D2d69ABC66A77E055e0a57123C5C",
    "interval": 48,
    "harvestSignature": "0x4641257d",
    "depositsPaused": false,
    "harvestPaused": false,
    "harvestEvent": false,
    "chainId": 56
  },
  {
    "name": "pancake-eth/bnb-cake",
    "address": "0xC4c6d4Aee9fb3A4D9aAc769f8a937802E8c9e93E",
    "interval": 24,
    "harvestSignature": "0x4641257d",
    "depositsPaused": false,
    "harvestPaused": false,
    "harvestEvent": false,
    "chainId": 56
  },
  {
    "name": "pancake-link/bnb-cake",
    "address": "0x091F3E6Bb027091A7256796675cc675818a25D31",
    "interval": 24,
    "harvestSignature": "0x4641257d",
    "depositsPaused": false,
    "harvestPaused": false,
    "harvestEvent": false,
    "chainId": 56
  },
  {
    "name": "fry-burger-v2",
    "address": "0x7FBA53a4DB251C4364998631E6e88b4445bF21C0",
    "interval": 24,
    "harvestSignature": "0x4641257d",
    "depositsPaused": false,
    "harvestPaused": false,
    "harvestEvent": false,
    "chainId": 56
  },
  {
    "name": "fortube-busd",
    "address": "0xceeA52d3B8af005e87b309B8620038d5dA4cFCda",
    "want": "0xe9e7CEA3DedcA5984780Bafc599bD69ADd087D56",
    "interval": 160,
    "subsidy": 10000,
    "harvestSignature": "0x4641257d",
    "depositsPaused": false,
    "harvestPaused": false,
    "harvestEvent": false,
    "chainId": 56
  },
  {
    "name": "fortube-link",
    "address": "0x97c16Baf08f10bEa1B0E0Cd38D9aEEc282632d84",
    "interval": 160,
    "want": "0xF8A0BF9cF54Bb92F17374d9e9A321E6a111a51bD",
    "subsidy": 10000,
    "harvestSignature": "0x4641257d",
    "depositsPaused": false,
    "harvestPaused": false,
    "harvestEvent": false,
    "chainId": 56
  },
  {
    "name": "fortube-btcb",
    "address": "0x3bb71a7C10Efe5FA47B5fE5B8A9162102F33fEb8",
    "interval": 160,
    "want": "0x7130d2A12B9BCbFAe4f2634d864A1Ee1Ce3Ead9c",
    "subsidy": 10000,
    "harvestSignature": "0x4641257d",
    "depositsPaused": false,
    "harvestPaused": false,
    "harvestEvent": false,
    "chainId": 56
  },
  {
    "name": "fortube-dot",
    "address": "0x419795e7743576aaf587bD84631363D577be5153",
    "interval": 160,
    "want": "0x7083609fCE4d1d8Dc0C979AAb8c869Ea2C873402",
    "subsidy": 10000,
    "harvestSignature": "0x4641257d",
    "depositsPaused": false,
    "harvestPaused": false,
    "harvestEvent": false,
    "chainId": 56
  },
  {
    "name": "fortube-usdt",
    "address": "0xD3dBcd17d2f48C9BC937D3fADF3Ded5966878dD7",
    "interval": 160,
    "want": "0x55d398326f99059fF775485246999027B3197955",
    "subsidy": 10000,
    "harvestSignature": "0x4641257d",
    "depositsPaused": false,
    "harvestPaused": false,
    "harvestEvent": false,
    "chainId": 56
  },
  {
    "name": "fortube-fil",
    "address": "0x201F67420C509Bc135a527D25260e09DFba25C68",
    "interval": 160,
    "want": "0x0D8Ce2A99Bb6e3B7Db580eD848240e4a0F9aE153",
    "subsidy": 10000,
    "harvestSignature": "0x4641257d",
    "depositsPaused": false,
    "harvestPaused": false,
    "harvestEvent": false,
    "chainId": 56
  }
]<|MERGE_RESOLUTION|>--- conflicted
+++ resolved
@@ -1,10 +1,15 @@
 [
   {
-<<<<<<< HEAD
     "name": "alpaca-alpaca-bnb",
     "address": "0x8979041A2d76faF0357b5E66427116bEA58085df",
     "interval": 6,
-=======
+    "harvestSignature": "0x4641257d",
+    "depositsPaused": false,
+    "harvestPaused": false,
+    "harvestEvent": true,
+    "chainId": 56
+  },
+  {
     "name": "cake-zil-bnb",
     "address": "0x2BC4c04A7867e9fBCCDF3c8f89bBE8F74Ef96326",
     "interval": 4,
@@ -38,7 +43,6 @@
     "name": "cake-trade-bnb",
     "address": "0x49237A7EB71e8D8C1f3498dF5Faa9254ddf29b1d",
     "interval": 4,
->>>>>>> c944383b
     "harvestSignature": "0x4641257d",
     "depositsPaused": false,
     "harvestPaused": false,
