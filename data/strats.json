--- conflicted
+++ resolved
@@ -1,6 +1,5 @@
 [
   {
-<<<<<<< HEAD
     "name": "mdex-mdx-usdt",
     "address": "0x5Eb9C8a31D25d681d0730ab420E1dBF040602C27",
     "interval": 1,
@@ -55,14 +54,6 @@
     "chainId": 128
   },
   {
-    "name": "auto-cake",
-    "address": "0xc2Fcad7Adc169280f93823f5CfC2eD668D63cc67",
-    "interval": 1,
-    "harvestSignature": "0x4641257d",
-    "depositsPaused": true,
-    "harvestPaused": false,
-    "chainId": 56
-=======
     "name": "cake-swgb-bnb",
     "address": "0x3890440541615B15d38ad2E7ceBB1C96Aeef4B04",
     "interval": 4,
@@ -101,21 +92,14 @@
     "harvestSignature": "0x4641257d",
     "depositsPaused": false,
     "harvestPaused": false
->>>>>>> 4f30668a
   },
   {
     "name": "auto-cake",
     "address": "0xB40Fc2359563AC63636f4f094C71521dc8aE81cb",
     "interval": 1,
     "harvestSignature": "0x4641257d",
-<<<<<<< HEAD
-    "depositsPaused": true,
-    "harvestPaused": false,
-    "chainId": 56
-=======
     "depositsPaused": false,
     "harvestPaused": false
->>>>>>> 4f30668a
   },
   {
     "name": "auto-cake-old",
