--- conflicted
+++ resolved
@@ -41,11 +41,7 @@
   },
   {
     "name": "quick-wbtc-eth",
-<<<<<<< HEAD
-    "address": "0xc53A6Af0F086B0F2762Fe3796D322b3014b4Ed45",
-=======
     "address": "0x481E3e463a78eC1DC6f02e664491C7d94F6d82a5",
->>>>>>> 2f6cf6a7
     "interval": 1,
     "harvestSignature": "0x4641257d",
     "depositsPaused": false,
@@ -104,8 +100,6 @@
     "chainId": 137
   },
   {
-<<<<<<< HEAD
-=======
     "name": "ica-ica-btcb",
     "address": "0xF113fbA8B7A409E9C68fd10BaeaE1485906D4F5e",
     "interval": 4,
@@ -206,7 +200,6 @@
     "chainId": 137
   },
   {
->>>>>>> 2f6cf6a7
     "name": "bifi-maxi",
     "address": "0x87056F5E8Dce0fD71605E6E291C6a3B53cbc3818",
     "interval": 1,
