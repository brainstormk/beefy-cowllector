--- conflicted
+++ resolved
@@ -1,7 +1,5 @@
 [
   {
-<<<<<<< HEAD
-=======
     "name": "aave-eth",
     "address": "0x55a10618c7E9489ceE047705cD003df6d9e09195",
     "interval": 1,
@@ -12,7 +10,6 @@
     "chainId": 137
   },
   {
->>>>>>> 7669a9a0
     "name": "boo-cover-ftm",
     "address": "0xa1Dfd44c90B7cE937FC450Fe19B691e72EE3a7D2",
     "interval": 1,
