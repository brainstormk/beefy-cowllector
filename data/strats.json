[
  {
<<<<<<< HEAD
    "name": "satis-sat-bnb",
    "address": "0xb0B0a02C6405124C192C2B5DFf52281A23261f76",
    "interval": 4,
    "harvestSignature": "0x4641257d",
    "depositsPaused": false,
    "harvestPaused": false,
    "harvestEvent": true,
    "chainId": 56
  },
  {
    "name": "satis-sat-busd",
    "address": "0xfa8aAFB7C459075412dC1cC73A99B35899f342EC",
    "interval": 4,
    "harvestSignature": "0x4641257d",
    "depositsPaused": false,
    "harvestPaused": false,
    "harvestEvent": true,
    "chainId": 56
  },
  {
    "name": "quick-usdc-usdt",
    "address": "0xdd3E5c7787eB38a362bBF3D395FC9f27924B7317",
    "interval": 1,
    "harvestSignature": "0x4641257d",
    "depositsPaused": false,
    "harvestPaused": false,
    "harvestEvent": true,
    "chainId": 137
  },
  {
    "name": "quick-mausdc-usdc",
    "address": "0xE6ab45f5e93FA377D0c4cC097187Ab7256c2AEBf",
    "interval": 1,
    "harvestSignature": "0x4641257d",
    "depositsPaused": false,
    "harvestPaused": false,
    "harvestEvent": true,
    "chainId": 137
  },
  {
    "name": "quick-link-eth",
    "address": "0x9C50880a547A7a247E2C8cA5b444624D3A2AB81B",
    "interval": 1,
    "harvestSignature": "0x4641257d",
    "depositsPaused": false,
    "harvestPaused": false,
    "harvestEvent": true,
    "chainId": 137
  },
  {
    "name": "quick-aave-eth",
    "address": "0x1F38c4b1D4990652FC5E433583e81f4F828988a0",
    "interval": 1,
    "harvestSignature": "0x4641257d",
    "depositsPaused": false,
    "harvestPaused": false,
    "harvestEvent": true,
    "chainId": 137
  },
  {
=======
>>>>>>> 6027e846
    "name": "bifi-maxi",
    "address": "0x87056F5E8Dce0fD71605E6E291C6a3B53cbc3818",
    "interval": 1,
    "harvestSignature": "0x4641257d",
    "depositsPaused": false,
    "harvestPaused": false,
    "harvestEvent": false,
    "chainId": 56
  },
  {
    "name": "quick-eth-usdt",
    "address": "0x2C3d263b560b2700fcf19e78f2EBD4d59EB7b3c5",
    "interval": 1,
    "harvestSignature": "0x4641257d",
    "depositsPaused": false,
    "harvestPaused": false,
    "harvestEvent": true,
    "chainId": 137
  },
  {
    "name": "quick-eth-matic",
    "address": "0x46CB7f33E4cc10B34c0d0fece66fd4830B869B46",
    "interval": 1,
    "harvestSignature": "0x4641257d",
    "depositsPaused": false,
    "harvestPaused": false,
    "harvestEvent": true,
    "chainId": 137
  },
  {
    "name": "quick-quick-matic",
    "address": "0x79807CCE3e75dcDb8641C834e8065dD1Cee12a2A",
    "interval": 1,
    "harvestSignature": "0x4641257d",
    "depositsPaused": false,
    "harvestPaused": false,
    "harvestEvent": true,
    "chainId": 137
  },
  {
    "name": "banana-doge-bnb",
    "address": "0x1591d2F3b59D294Bd0E98A4187794D848b751369",
    "interval": 4,
    "harvestSignature": "0x4641257d",
    "depositsPaused": false,
    "harvestPaused": false,
    "harvestEvent": true,
    "chainId": 56
  },
  {
    "name": "banana-keyfi-bnb",
    "address": "0xCa52393444dee44EbA946EFC1A19C2F0b1572B04",
    "interval": 4,
    "harvestSignature": "0x4641257d",
    "depositsPaused": false,
    "harvestPaused": false,
    "harvestEvent": true,
    "chainId": 56
  },
  {
    "name": "cakev2-btcb-busd",
    "address": "0x02B56F180A76841Db8e6fD71E7a588Cf1764167b",
    "interval": 4,
    "harvestSignature": "0x4641257d",
    "depositsPaused": false,
    "harvestPaused": false,
    "harvestEvent": true,
    "chainId": 56
  },
  {
    "name": "banana-ont-bnb",
    "address": "0x739B8b50fC28267D92233954C189aF5Ad7C55A71",
    "interval": 4,
    "harvestSignature": "0x4641257d",
    "depositsPaused": false,
    "harvestPaused": false,
    "harvestEvent": true,
    "chainId": 56
  },
  {
    "name": "typhv2-typh-bnb",
    "address": "0x8cD8588B06ba6C98dB50df0014D509e69C72527b",
    "interval": 4,
    "harvestSignature": "0x4641257d",
    "depositsPaused": false,
    "harvestPaused": false,
    "harvestEvent": true,
    "chainId": 56
  },
  {
    "name": "hfi-hfi-ht",
    "address": "0xE2eaAf941D6C28e94eE48cdF6451CAdc7876CeD8",
    "interval": 1,
    "harvestSignature": "0x4641257d",
    "depositsPaused": false,
    "harvestPaused": false,
    "harvestEvent": true,
    "chainId": 128
  },
  {
    "name": "hfi-hfi-husd",
    "address": "0xBFd2e5D520BB40bDC1c3e906E0AEb978b8473f01",
    "interval": 1,
    "harvestSignature": "0x4641257d",
    "depositsPaused": false,
    "harvestPaused": false,
    "harvestEvent": true,
    "chainId": 128
  },
  {
    "name": "belt-eth",
    "address": "0x2E616d78F93660c45DF86ea37e7fA44eDE9367E7",
    "interval": 4,
    "harvestSignature": "0x4641257d",
    "depositsPaused": false,
    "harvestPaused": false,
    "harvestEvent": true,
    "chainId": 56
  },
  {
    "name": "belt-btc",
    "address": "0xfDcdaF8dF2b1b7Ecaf9c5158f9024781A75BBcb2",
    "interval": 4,
    "harvestSignature": "0x4641257d",
    "depositsPaused": false,
    "harvestPaused": false,
    "harvestEvent": true,
    "chainId": 56
  },
  {
    "name": "swampv2-cake-bnb",
    "address": "0x595d19abccFAB79f251563117C98a0E1feeD579a",
    "interval": 4,
    "harvestSignature": "0x4641257d",
    "depositsPaused": false,
    "harvestPaused": false,
    "harvestEvent": true,
    "chainId": 56
  },
  {
    "name": "krill-krill-usdc",
    "address": "0x2BDA70d1DcE6b0855e812daaBB096F3DaaEBd4Bc",
    "interval": 1,
    "harvestSignature": "0x4641257d",
    "depositsPaused": false,
    "harvestPaused": false,
    "harvestEvent": true,
    "chainId": 137
  },
  {
    "name": "cometh-usdc-must",
    "address": "0xf6fD90FE8f057a63F0368B0B551D5e52C7Ae821F",
    "interval": 1,
    "harvestSignature": "0x4641257d",
    "depositsPaused": false,
    "harvestPaused": false,
    "harvestEvent": true,
    "chainId": 137
  },
  {
    "name": "cometh-must-matic",
    "address": "0xA338D34c5de06B88197609956a2dEAAfF7Af46c8",
    "interval": 1,
    "harvestSignature": "0x4641257d",
    "depositsPaused": false,
    "harvestPaused": false,
    "harvestEvent": true,
    "chainId": 137
  },
  {
    "name": "cometh-eth-matic",
    "address": "0xb0F9c6FBcfE226EEAD3AE8b019ce4666cE223a78",
    "interval": 1,
    "harvestSignature": "0x4641257d",
    "depositsPaused": false,
    "harvestPaused": false,
    "harvestEvent": true,
    "chainId": 137
  },
  {
    "name": "cakev2-lmt-bnb",
    "address": "0x3Ab896c22fc7CF570c6792f435343a612251c1bB",
    "interval": 4,
    "harvestSignature": "0x4641257d",
    "depositsPaused": false,
    "harvestPaused": false,
    "harvestEvent": true,
    "chainId": 56
  },
  {
    "name": "belt-bnb",
    "address": "0x1687D94bA7C2b8b142b3De04849F87dd73286CFf",
    "interval": 4,
    "harvestSignature": "0x4641257d",
    "depositsPaused": false,
    "harvestPaused": false,
    "harvestEvent": true,
    "chainId": 56
  },
  {
    "name": "swampv2-swamp-busd",
    "address": "0x55eE767682C29E25f2f0BE6E776c6508e3D95857",
    "interval": 2,
    "harvestSignature": "0x4641257d",
    "depositsPaused": false,
    "harvestPaused": false,
    "harvestEvent": true,
    "chainId": 56
  },
  {
    "name": "swampv2-swamp-bnb",
    "address": "0x3d74614F2b326EbA3616E757bdDA94ED6C5C5b4a",
    "interval": 2,
    "harvestSignature": "0x4641257d",
    "depositsPaused": false,
    "harvestPaused": false,
    "harvestEvent": true,
    "chainId": 56
  },
  {
    "name": "belt-4belt",
    "address": "0x5Df9cE05EA92Af1EA324996d12f139847AF3dFC7",
    "interval": 4,
    "harvestSignature": "0x4641257d",
    "depositsPaused": false,
    "harvestPaused": false,
    "harvestEvent": true,
    "chainId": 56
  },
  {
    "name": "cakev2-dfd-busd",
    "address": "0x16fe74dBB09F18BCb0f25a87fbDc9070d69f1586",
    "interval": 4,
    "harvestSignature": "0x4641257d",
    "depositsPaused": false,
    "harvestPaused": false,
    "harvestEvent": true,
    "chainId": 56
  },
  {
    "name": "beltv2-belt-bnb",
    "address": "0xd64B3BD56AFC7aba73634818cd903D73aAd08122",
    "interval": 1,
    "harvestSignature": "0x4641257d",
    "depositsPaused": false,
    "harvestPaused": false,
    "harvestEvent": true,
    "chainId": 56
  },
  {
    "name": "cakev2-alpaca-busd",
    "address": "0xAc12B4D07aA03c512bc50aAF96cBD9692D9EAA89",
    "interval": 4,
    "harvestSignature": "0x4641257d",
    "depositsPaused": false,
    "harvestPaused": false,
    "harvestEvent": true,
    "chainId": 56
  },
  {
    "name": "cakev2-bunny-bnb",
    "address": "0xd00d64D47977aF8F65aC9706618fE38eF4aA0c39",
    "interval": 4,
    "harvestSignature": "0x4641257d",
    "depositsPaused": false,
    "harvestPaused": false,
    "harvestEvent": true,
    "chainId": 56
  },
  {
    "name": "cakev2-usdt-busd",
    "address": "0xf07fAa5021c3F6e8906E311BD930C7f46D7a541E",
    "interval": 4,
    "harvestSignature": "0x4641257d",
    "depositsPaused": false,
    "harvestPaused": false,
    "harvestEvent": true,
    "chainId": 56
  },
  {
    "name": "cakev2-helmet-bnb",
    "address": "0xcE0d4E21eC388F436Fcaaf67Caf543a99d5c41d9",
    "interval": 4,
    "harvestSignature": "0x4641257d",
    "depositsPaused": false,
    "harvestPaused": false,
    "harvestEvent": true,
    "chainId": 56
  },
  {
    "name": "cakev2-blk-bnb",
    "address": "0x9855a453cC9E33605612a155700B40285c9CC3ad",
    "interval": 4,
    "harvestSignature": "0x4641257d",
    "depositsPaused": false,
    "harvestPaused": false,
    "harvestEvent": true,
    "chainId": 56
  },
  {
    "name": "cakev2-sxp-bnb",
    "address": "0x5E05A7fC385bdC6076863A3539A3B012cC2AB589",
    "interval": 4,
    "harvestSignature": "0x4641257d",
    "depositsPaused": false,
    "harvestPaused": false,
    "harvestEvent": true,
    "chainId": 56
  },
  {
    "name": "cakev2-uni-bnb",
    "address": "0x82aFc3f213d77BECcb218247FD400949e9C31Df3",
    "interval": 4,
    "harvestSignature": "0x4641257d",
    "depositsPaused": false,
    "harvestPaused": false,
    "harvestEvent": true,
    "chainId": 56
  },
  {
    "name": "cakev2-xrp-bnb",
    "address": "0x7F92c8363DbAD9A5d2a86d76cc96B4E7e6A1d549",
    "interval": 4,
    "harvestSignature": "0x4641257d",
    "depositsPaused": false,
    "harvestPaused": false,
    "harvestEvent": true,
    "chainId": 56
  },
  {
    "name": "cakev2-eos-bnb",
    "address": "0x1e019211562fD2f8542c2E93a092c6a41E9A1111",
    "interval": 4,
    "harvestSignature": "0x4641257d",
    "depositsPaused": false,
    "harvestPaused": false,
    "harvestEvent": true,
    "chainId": 56
  },
  {
    "name": "cakev2-bdo-bnb",
    "address": "0x904216D58d0Bcd9F025C1C87D109F94623122a83",
    "interval": 4,
    "harvestSignature": "0x4641257d",
    "depositsPaused": false,
    "harvestPaused": false,
    "harvestEvent": true,
    "chainId": 56
  },
  {
    "name": "cakev2-bfi-bnb",
    "address": "0x98DA1Da3c464b02BA5991BD227388D51A6B536A3",
    "interval": 4,
    "harvestSignature": "0x4641257d",
    "depositsPaused": false,
    "harvestPaused": false,
    "harvestEvent": true,
    "chainId": 56
  },
  {
    "name": "cakev2-bux-bnb",
    "address": "0x21bE9d98921460A0926539aC7eF1E4bad64e3e98",
    "interval": 4,
    "harvestSignature": "0x4641257d",
    "depositsPaused": false,
    "harvestPaused": false,
    "harvestEvent": true,
    "chainId": 56
  },
  {
    "name": "cakev2-nrv-bnb",
    "address": "0xE95871AFD0366E68e43393506B13EAAB9B70F860",
    "interval": 4,
    "harvestSignature": "0x4641257d",
    "depositsPaused": false,
    "harvestPaused": false,
    "harvestEvent": true,
    "chainId": 56
  },
  {
    "name": "cakev2-eps-bnb",
    "address": "0x7d79830F43639AFbb3bF94a0903aDf90B01E0d81",
    "interval": 4,
    "harvestSignature": "0x4641257d",
    "depositsPaused": false,
    "harvestPaused": false,
    "harvestEvent": true,
    "chainId": 56
  },
  {
    "name": "cakev2-jgn-bnb",
    "address": "0x39844D032b70bcFF899f53e1f2C2AE9Bee00A71b",
    "interval": 4,
    "harvestSignature": "0x4641257d",
    "depositsPaused": false,
    "harvestPaused": false,
    "harvestEvent": true,
    "chainId": 56
  },
  {
    "name": "cakev2-vai-busd",
    "address": "0xB85db36945De3dAfbaCcBD85059A5658B4Eaf068",
    "interval": 4,
    "harvestSignature": "0x4641257d",
    "depositsPaused": false,
    "harvestPaused": false,
    "harvestEvent": true,
    "chainId": 56
  },
  {
    "name": "cakev2-for-busd",
    "address": "0x6a10dc49f3F643Eb4024ed619453c02205a3A1EE",
    "interval": 4,
    "harvestSignature": "0x4641257d",
    "depositsPaused": false,
    "harvestPaused": false,
    "harvestEvent": true,
    "chainId": 56
  },
  {
    "name": "cakev2-xvs-bnb",
    "address": "0xE5f0b4CC523db681d3e60565b6eb022a71536E4D",
    "interval": 4,
    "harvestSignature": "0x4641257d",
    "depositsPaused": false,
    "harvestPaused": false,
    "harvestEvent": true,
    "chainId": 56
  },
  {
    "name": "cakev2-twt-bnb",
    "address": "0x99c4b49169BFcd0b3738e16b6d65E09063dCfdb7",
    "interval": 4,
    "harvestSignature": "0x4641257d",
    "depositsPaused": false,
    "harvestPaused": false,
    "harvestEvent": true,
    "chainId": 56
  },
  {
    "name": "cakev2-inj-bnb",
    "address": "0xbe1cf65c25aE13CAbAAb961fAc04cf6e69dd846b",
    "interval": 4,
    "harvestSignature": "0x4641257d",
    "depositsPaused": false,
    "harvestPaused": false,
    "harvestEvent": true,
    "chainId": 56
  },
  {
    "name": "cakev2-alpha-bnb",
    "address": "0x1fEF448D0C312936239C39aA07212045737c6C00",
    "interval": 4,
    "harvestSignature": "0x4641257d",
    "depositsPaused": false,
    "harvestPaused": false,
    "harvestEvent": true,
    "chainId": 56
  },
  {
    "name": "cakev2-atom-bnb",
    "address": "0x1EDcBEE8d91AA0043392fE34E86F3Cacae5AfA9D",
    "interval": 4,
    "harvestSignature": "0x4641257d",
    "depositsPaused": false,
    "harvestPaused": false,
    "harvestEvent": true,
    "chainId": 56
  },
  {
    "name": "cakev2-band-bnb",
    "address": "0x6d017bBD28A47C3050E8154bb3A799D90965AfCE",
    "interval": 4,
    "harvestSignature": "0x4641257d",
    "depositsPaused": false,
    "harvestPaused": false,
    "harvestEvent": true,
    "chainId": 56
  },
  {
    "name": "cakev2-fil-bnb",
    "address": "0x0b49e777cF2a6D469303D27f276233e953D0376d",
    "interval": 4,
    "harvestSignature": "0x4641257d",
    "depositsPaused": false,
    "harvestPaused": false,
    "harvestEvent": true,
    "chainId": 56
  },
  {
    "name": "cakev2-yfi-bnb",
    "address": "0xb7F158c90F33b6971137943A8Ab441A36a0Ae5EF",
    "interval": 4,
    "harvestSignature": "0x4641257d",
    "depositsPaused": false,
    "harvestPaused": false,
    "harvestEvent": true,
    "chainId": 56
  },
  {
    "name": "cakev2-reef-bnb",
    "address": "0xaF16C93f9C212F7Fb07D1c31FfD08180da4fdBEB",
    "interval": 4,
    "harvestSignature": "0x4641257d",
    "depositsPaused": false,
    "harvestPaused": false,
    "harvestEvent": true,
    "chainId": 56
  },
  {
    "name": "cakev2-unfi-bnb",
    "address": "0x1958bBc78Abf3e7F8DB7AB4829c34B3ce61fCE2f",
    "interval": 4,
    "harvestSignature": "0x4641257d",
    "depositsPaused": false,
    "harvestPaused": false,
    "harvestEvent": true,
    "chainId": 56
  },
  {
    "name": "cakev2-mnflx-ust",
    "address": "0x2B73AB553Bfa77bb4D6d41f69d958994cb1ca67c",
    "interval": 4,
    "harvestSignature": "0x4641257d",
    "depositsPaused": false,
    "harvestPaused": false,
    "harvestEvent": true,
    "chainId": 56
  },
  {
    "name": "cakev2-mgoogl-ust",
    "address": "0x3F4e15279a0FB20a0eE238C622a00E601F052A90",
    "interval": 4,
    "harvestSignature": "0x4641257d",
    "depositsPaused": false,
    "harvestPaused": false,
    "harvestEvent": true,
    "chainId": 56
  },
  {
    "name": "cakev2-mamzn-ust",
    "address": "0xA1d5e40b0Aad11224580267009c6D00Da0ED4072",
    "interval": 4,
    "harvestSignature": "0x4641257d",
    "depositsPaused": false,
    "harvestPaused": false,
    "harvestEvent": true,
    "chainId": 56
  },
  {
    "name": "cakev2-mtsla-ust",
    "address": "0x5232C97D1fE06Bd51B7A70ECB537faa775f5d5dE",
    "interval": 4,
    "harvestSignature": "0x4641257d",
    "depositsPaused": false,
    "harvestPaused": false,
    "harvestEvent": true,
    "chainId": 56
  },
  {
    "name": "cakev2-hget-bnb",
    "address": "0xa1d7FC8a72Fe3EC9ebB1f0dbF95363F77034828A",
    "interval": 4,
    "harvestSignature": "0x4641257d",
    "depositsPaused": false,
    "harvestPaused": false,
    "harvestEvent": true,
    "chainId": 56
  },
  {
    "name": "cakev2-cgg-bnb",
    "address": "0x165046626E334526feeCACFfDCdDddcd3B5dB383",
    "interval": 4,
    "harvestSignature": "0x4641257d",
    "depositsPaused": false,
    "harvestPaused": false,
    "harvestEvent": true,
    "chainId": 56
  },
  {
    "name": "cakev2-xed-bnb",
    "address": "0x81DC1F9FFC0042785dDff622CCE11a8b4d5d5408",
    "interval": 4,
    "harvestSignature": "0x4641257d",
    "depositsPaused": false,
    "harvestPaused": false,
    "harvestEvent": true,
    "chainId": 56
  },
  {
    "name": "cakev2-btcb-bnb",
    "address": "0x5C3Ed11d6edD1A256b3BF96f8cCCF41c83eaB630",
    "interval": 4,
    "harvestSignature": "0x4641257d",
    "depositsPaused": false,
    "harvestPaused": false,
    "harvestEvent": true,
    "chainId": 56
  },
  {
    "name": "cakev2-eth-bnb",
    "address": "0x1C4C39bF4f283264e97486983153f7ee9D978951",
    "interval": 4,
    "harvestSignature": "0x4641257d",
    "depositsPaused": false,
    "harvestPaused": false,
    "harvestEvent": true,
    "chainId": 56
  },
  {
    "name": "cakev2-busd-bnb",
    "address": "0x3Cfae62f8925D3bE23b1df418F4429B20d822aE6",
    "interval": 4,
    "harvestSignature": "0x4641257d",
    "depositsPaused": false,
    "harvestPaused": false,
    "harvestEvent": true,
    "chainId": 56
  },
  {
    "name": "cakev2-usdt-bnb",
    "address": "0x48C009EAafCF2777F8C7CDb2Ce9c0d532F2dDCD4",
    "interval": 4,
    "harvestSignature": "0x4641257d",
    "depositsPaused": false,
    "harvestPaused": false,
    "harvestEvent": true,
    "chainId": 56
  },
  {
    "name": "cakev2-link-bnb",
    "address": "0xEa1a95A55BBbF94aA7f2f0f6A4493aF6F1Ee059d",
    "interval": 4,
    "harvestSignature": "0x4641257d",
    "depositsPaused": false,
    "harvestPaused": false,
    "harvestEvent": true,
    "chainId": 56
  },
  {
    "name": "cakev2-cake-bnb",
    "address": "0xE93fb2f99398581972F4B82A52790A9DcACEd8d3",
    "interval": 3,
    "harvestSignature": "0x4641257d",
    "depositsPaused": false,
    "harvestPaused": false,
    "harvestEvent": true,
    "chainId": 56
  },
  {
    "name": "cakev2-hakka-busd",
    "address": "0x59852dC94eA42e0F2ac3Dc3067f9F546f8Eb1382",
    "interval": 4,
    "harvestSignature": "0x4641257d",
    "depositsPaused": false,
    "harvestPaused": false,
    "harvestEvent": true,
    "chainId": 56
  },
  {
    "name": "cakev2-ust-busd",
    "address": "0x380D7572C6C1b6EC1391Cceb216ea4aF029D0DBa",
    "interval": 4,
    "harvestSignature": "0x4641257d",
    "depositsPaused": false,
    "harvestPaused": false,
    "harvestEvent": true,
    "chainId": 56
  },
  {
    "name": "cakev2-nuls-busd",
    "address": "0x1444FB07e30d8938825778E23b066E7F3f73bb1b",
    "interval": 4,
    "harvestSignature": "0x4641257d",
    "depositsPaused": false,
    "harvestPaused": false,
    "harvestEvent": true,
    "chainId": 56
  },
  {
    "name": "cakev2-txl-busd",
    "address": "0xC9161CD1d18ba9cd2DbcB132FAa57C9299207f5E",
    "interval": 4,
    "harvestSignature": "0x4641257d",
    "depositsPaused": false,
    "harvestPaused": false,
    "harvestEvent": true,
    "chainId": 56
  },
  {
    "name": "cakev2-hoo-busd",
    "address": "0xe8C3BE24330DD1E0D4cE0d65D0c2721810692183",
    "interval": 4,
    "harvestSignature": "0x4641257d",
    "depositsPaused": false,
    "harvestPaused": false,
    "harvestEvent": true,
    "chainId": 56
  },
  {
    "name": "cakev2-comp-eth",
    "address": "0x82F8C103B7490EFAC5C63548dC13024f18087f76",
    "interval": 4,
    "harvestSignature": "0x4641257d",
    "depositsPaused": false,
    "harvestPaused": false,
    "harvestEvent": true,
    "chainId": 56
  },
  {
    "name": "cakev2-sushi-eth",
    "address": "0x08AD424515EA3C2b03cD53416536582b30C5FF35",
    "interval": 4,
    "harvestSignature": "0x4641257d",
    "depositsPaused": false,
    "harvestPaused": false,
    "harvestEvent": true,
    "chainId": 56
  },
  {
    "name": "cakev2-mir-ust",
    "address": "0x0BfDFEc51Dc02d3b5189BD29d9a5595159Af77f4",
    "interval": 4,
    "harvestSignature": "0x4641257d",
    "depositsPaused": false,
    "harvestPaused": false,
    "harvestEvent": true,
    "chainId": 56
  },
  {
    "name": "cakev2-bbadger-btcb",
    "address": "0xed533C9E6366CD3916e32CcDB21cf37d16566d0d",
    "interval": 4,
    "harvestSignature": "0x4641257d",
    "depositsPaused": false,
    "harvestPaused": false,
    "harvestEvent": true,
    "chainId": 56
  },
  {
    "name": "cakev2-bdigg-btcb",
    "address": "0x343AFb6d617683cD44b40B91F9DAf44254153891",
    "interval": 4,
    "harvestSignature": "0x4641257d",
    "depositsPaused": false,
    "harvestPaused": false,
    "harvestEvent": true,
    "chainId": 56
  },
  {
    "name": "cakev2-tbtc-btcb",
    "address": "0xe26C65A53B4F4f6A5dCA9f7c6Fe08fF790C197E6",
    "interval": 4,
    "harvestSignature": "0x4641257d",
    "depositsPaused": false,
    "harvestPaused": false,
    "harvestEvent": true,
    "chainId": 56
  },
  {
    "name": "cakev2-ramp-busd",
    "address": "0x23EdD5EeaB1D9F9E7bCBBD8dd50efdF65843b8DF",
    "interval": 4,
    "harvestSignature": "0x4641257d",
    "depositsPaused": false,
    "harvestPaused": false,
    "harvestEvent": true,
    "chainId": 56
  },
  {
    "name": "cakev2-dexe-busd",
    "address": "0x9622Ce77f45A271fd23da7Aa0Fd35E59BB6d5FE8",
    "interval": 4,
    "harvestSignature": "0x4641257d",
    "depositsPaused": false,
    "harvestPaused": false,
    "harvestEvent": true,
    "chainId": 56
  },
  {
    "name": "cakev2-tpt-busd",
    "address": "0x1E61C61943Bb84b20D7b2D6C7c80beFbeE0a857D",
    "interval": 4,
    "harvestSignature": "0x4641257d",
    "depositsPaused": false,
    "harvestPaused": false,
    "harvestEvent": true,
    "chainId": 56
  },
  {
    "name": "cakev2-xmark-busd",
    "address": "0x0579E6eC0d9e3134a0FE66BeB73808AAe4e9aE78",
    "interval": 4,
    "harvestSignature": "0x4641257d",
    "depositsPaused": false,
    "harvestPaused": false,
    "harvestEvent": true,
    "chainId": 56
  },
  {
    "name": "cakev2-iotx-busd",
    "address": "0xfcA457Be30EC6B9625ef39680CdD8A39d7280414",
    "interval": 4,
    "harvestSignature": "0x4641257d",
    "depositsPaused": false,
    "harvestPaused": false,
    "harvestEvent": true,
    "chainId": 56
  },
  {
    "name": "cakev2-lina-busd",
    "address": "0x32c2c5Ca892EDa53f5E14C6Df236F310258f0503",
    "interval": 4,
    "harvestSignature": "0x4641257d",
    "depositsPaused": false,
    "harvestPaused": false,
    "harvestEvent": true,
    "chainId": 56
  },
  {
    "name": "cakev2-usdc-busd",
    "address": "0xeBF28b5d610eDacd85092e0B43330A5DeA0E8b68",
    "interval": 4,
    "harvestSignature": "0x4641257d",
    "depositsPaused": false,
    "harvestPaused": false,
    "harvestEvent": true,
    "chainId": 56
  },
  {
    "name": "cakev2-dai-busd",
    "address": "0x05345A804698Fb190CAe4aCf18BCe9AcC9ed82DD",
    "interval": 4,
    "harvestSignature": "0x4641257d",
    "depositsPaused": false,
    "harvestPaused": false,
    "harvestEvent": true,
    "chainId": 56
  },
  {
    "name": "cakev2-dego-bnb",
    "address": "0x305E548d34724877211802A56b72Ba59E85567F2",
    "interval": 4,
    "harvestSignature": "0x4641257d",
    "depositsPaused": false,
    "harvestPaused": false,
    "harvestEvent": true,
    "chainId": 56
  },
  {
    "name": "cakev2-gum-bnb",
    "address": "0x80b7821b018DAeC97a08D93ce253e991b323c666",
    "interval": 4,
    "harvestSignature": "0x4641257d",
    "depositsPaused": false,
    "harvestPaused": false,
    "harvestEvent": true,
    "chainId": 56
  },
  {
    "name": "cakev2-pbtc-bnb",
    "address": "0x6c3d85A8275c358F29e65460799Ecc4ebDFA069A",
    "interval": 4,
    "harvestSignature": "0x4641257d",
    "depositsPaused": false,
    "harvestPaused": false,
    "harvestEvent": true,
    "chainId": 56
  },
  {
    "name": "cakev2-bifi-bnb",
    "address": "0x2A4d725292F21065112a60362cC3f75F27643479",
    "interval": 4,
    "harvestSignature": "0x4641257d",
    "depositsPaused": false,
    "harvestPaused": false,
    "harvestEvent": true,
    "chainId": 56
  },
  {
    "name": "cakev2-belt-bnb",
    "address": "0x37cf856227Ef3191cf921a55D958f49dCbD5F1d1",
    "interval": 4,
    "harvestSignature": "0x4641257d",
    "depositsPaused": false,
    "harvestPaused": false,
    "harvestEvent": true,
    "chainId": 56
  },
  {
    "name": "cakev2-bel-bnb",
    "address": "0x8fBF967f6C3B9022a2a588c758eC5fA1d423ec6F",
    "interval": 4,
    "harvestSignature": "0x4641257d",
    "depositsPaused": false,
    "harvestPaused": false,
    "harvestEvent": true,
    "chainId": 56
  },
  {
    "name": "cakev2-bmxx-bnb",
    "address": "0x97056D3A29C25aD264c42e99F4b4a035904c06BB",
    "interval": 4,
    "harvestSignature": "0x4641257d",
    "depositsPaused": false,
    "harvestPaused": false,
    "harvestEvent": true,
    "chainId": 56
  },
  {
    "name": "cakev2-bor-bnb",
    "address": "0xD2903F0C6c228a430A6eF4453896FDAA18aC4e14",
    "interval": 4,
    "harvestSignature": "0x4641257d",
    "depositsPaused": false,
    "harvestPaused": false,
    "harvestEvent": true,
    "chainId": 56
  },
  {
    "name": "cakev2-bopen-bnb",
    "address": "0xBD71f9cbB0c0aB5D2C57DaB1aABd722979969B99",
    "interval": 4,
    "harvestSignature": "0x4641257d",
    "depositsPaused": false,
    "harvestPaused": false,
    "harvestEvent": true,
    "chainId": 56
  },
  {
    "name": "cakev2-swgb-bnb",
    "address": "0xd97456BBdd4383E68D258B2B715Aa2eAcDACF5C1",
    "interval": 4,
    "harvestSignature": "0x4641257d",
    "depositsPaused": false,
    "harvestPaused": false,
    "harvestEvent": true,
    "chainId": 56
  },
  {
    "name": "cakev2-lit-bnb",
    "address": "0x5a7a8bB24389a27f7bEEf963A95f4C0F7ee9F9c4",
    "interval": 4,
    "harvestSignature": "0x4641257d",
    "depositsPaused": false,
    "harvestPaused": false,
    "harvestEvent": true,
    "chainId": 56
  },
  {
    "name": "cakev2-hard-bnb",
    "address": "0x6dC7B2855167343DF13CBD6796908F1698275159",
    "interval": 4,
    "harvestSignature": "0x4641257d",
    "depositsPaused": false,
    "harvestPaused": false,
    "harvestEvent": true,
    "chainId": 56
  },
  {
    "name": "cakev2-ditto-bnb",
    "address": "0x7ACfB3E7C7a33970b20c4b25f64f7064C4B62227",
    "interval": 4,
    "harvestSignature": "0x4641257d",
    "depositsPaused": false,
    "harvestPaused": false,
    "harvestEvent": true,
    "chainId": 56
  },
  {
    "name": "cakev2-sfp-bnb",
    "address": "0xDbA250c4AB640b59a270Ee4176EC49C2bDF1A655",
    "interval": 4,
    "harvestSignature": "0x4641257d",
    "depositsPaused": false,
    "harvestPaused": false,
    "harvestEvent": true,
    "chainId": 56
  },
  {
    "name": "cakev2-egld-bnb",
    "address": "0x35C3C4dF2c5b5138A6C7F9fad294C6EA77ad148F",
    "interval": 4,
    "harvestSignature": "0x4641257d",
    "depositsPaused": false,
    "harvestPaused": false,
    "harvestEvent": true,
    "chainId": 56
  },
  {
    "name": "cakev2-wsote-bnb",
    "address": "0x4c05348858C7Ca872a0f9b9D2d78648C5CBc0475",
    "interval": 4,
    "harvestSignature": "0x4641257d",
    "depositsPaused": false,
    "harvestPaused": false,
    "harvestEvent": true,
    "chainId": 56
  },
  {
    "name": "cakev2-front-bnb",
    "address": "0xac14f3b1a8a6a14bd006cC410BEF4cE7082E446D",
    "interval": 4,
    "harvestSignature": "0x4641257d",
    "depositsPaused": false,
    "harvestPaused": false,
    "harvestEvent": true,
    "chainId": 56
  },
  {
    "name": "cakev2-btcst-bnb",
    "address": "0xA299A421e2a259eb7fd721Bb93b6f86838Ac9835",
    "interval": 4,
    "harvestSignature": "0x4641257d",
    "depositsPaused": false,
    "harvestPaused": false,
    "harvestEvent": true,
    "chainId": 56
  },
  {
    "name": "cakev2-ltc-bnb",
    "address": "0x5853422203D22Fd43b4317ce6eF0E7E3165cC373",
    "interval": 4,
    "harvestSignature": "0x4641257d",
    "depositsPaused": false,
    "harvestPaused": false,
    "harvestEvent": true,
    "chainId": 56
  },
  {
    "name": "cakev2-dot-bnb",
    "address": "0x582787697465d0658142f1B7c86E6a367466b4C9",
    "interval": 4,
    "harvestSignature": "0x4641257d",
    "depositsPaused": false,
    "harvestPaused": false,
    "harvestEvent": true,
    "chainId": 56
  },
  {
    "name": "cakev2-ada-bnb",
    "address": "0x3E172C746f7d9FdA0c7efCfc275403fc151a8748",
    "interval": 4,
    "harvestSignature": "0x4641257d",
    "depositsPaused": false,
    "harvestPaused": false,
    "harvestEvent": true,
    "chainId": 56
  },
  {
    "name": "cakev2-swingby-bnb",
    "address": "0xFF8ab5771D0802086fe2b6A7c1cCDFFeb2f375d6",
    "interval": 4,
    "harvestSignature": "0x4641257d",
    "depositsPaused": false,
    "harvestPaused": false,
    "harvestEvent": true,
    "chainId": 56
  },
  {
    "name": "cakev2-dodo-bnb",
    "address": "0x5497272A93D53ec65FAbDD1B326d9cAa8FDa1FF4",
    "interval": 4,
    "harvestSignature": "0x4641257d",
    "depositsPaused": false,
    "harvestPaused": false,
    "harvestEvent": true,
    "chainId": 56
  },
  {
    "name": "cakev2-zee-bnb",
    "address": "0x995F8CCa0c564E3Ad86aF1ccCcB30c7F3a42A083",
    "interval": 4,
    "harvestSignature": "0x4641257d",
    "depositsPaused": false,
    "harvestPaused": false,
    "harvestEvent": true,
    "chainId": 56
  },
  {
    "name": "cakev2-bry-bnb",
    "address": "0xb920a78cDcb0dAC0472b18e61F4Ead0C32Df04ab",
    "interval": 4,
    "harvestSignature": "0x4641257d",
    "depositsPaused": false,
    "harvestPaused": false,
    "harvestEvent": true,
    "chainId": 56
  },
  {
    "name": "cakev2-watch-bnb",
    "address": "0x0c9311412aaaE19DE3D47Ae3Fb8ab3C8C406685e",
    "interval": 4,
    "harvestSignature": "0x4641257d",
    "depositsPaused": false,
    "harvestPaused": false,
    "harvestEvent": true,
    "chainId": 56
  },
  {
    "name": "cakev2-cos-bnb",
    "address": "0xA3f26Ff86fFF2cbb8175944BEedC77F0337E1FdE",
    "interval": 4,
    "harvestSignature": "0x4641257d",
    "depositsPaused": false,
    "harvestPaused": false,
    "harvestEvent": true,
    "chainId": 56
  },
  {
    "name": "cakev2-dusk-bnb",
    "address": "0x3CDE7B7e09696Fe63b808d77f5a2d8609B4e7c71",
    "interval": 4,
    "harvestSignature": "0x4641257d",
    "depositsPaused": false,
    "harvestPaused": false,
    "harvestEvent": true,
    "chainId": 56
  },
  {
    "name": "cakev2-trade-bnb",
    "address": "0x44a9A3F882b5CAE1e5037905cd2d5Daa267255E5",
    "interval": 4,
    "harvestSignature": "0x4641257d",
    "depositsPaused": false,
    "harvestPaused": false,
    "harvestEvent": true,
    "chainId": 56
  },
  {
    "name": "cakev2-pcws-bnb",
    "address": "0x24176E7f710e554Bd068cB1B1CFe26e442867B02",
    "interval": 4,
    "harvestSignature": "0x4641257d",
    "depositsPaused": false,
    "harvestPaused": false,
    "harvestEvent": true,
    "chainId": 56
  },
  {
    "name": "cakev2-lto-bnb",
    "address": "0x5d75Fbf6742b4688cEfC11CA9a86D44020d81cA3",
    "interval": 4,
    "harvestSignature": "0x4641257d",
    "depositsPaused": false,
    "harvestPaused": false,
    "harvestEvent": true,
    "chainId": 56
  },
  {
    "name": "cakev2-zil-bnb",
    "address": "0xb5e4F6ee6ccb99656A0B180b26EC80DE3dBeE22C",
    "interval": 4,
    "harvestSignature": "0x4641257d",
    "depositsPaused": false,
    "harvestPaused": false,
    "harvestEvent": true,
    "chainId": 56
  },
  {
    "name": "cakev2-lien-bnb",
    "address": "0xa034eaD50E83EC07D084912FB1C69B7B1987a534",
    "interval": 4,
    "harvestSignature": "0x4641257d",
    "depositsPaused": false,
    "harvestPaused": false,
    "harvestEvent": true,
    "chainId": 56
  },
  {
    "name": "cakev2-swth-bnb",
    "address": "0x037cca289C681425a191123638975a5f4E0fCaAB",
    "interval": 4,
    "harvestSignature": "0x4641257d",
    "depositsPaused": false,
    "harvestPaused": false,
    "harvestEvent": true,
    "chainId": 56
  },
  {
    "name": "cakev2-dft-bnb",
    "address": "0x709735d9fC3730342Ce0FC9976d9832dc0db4109",
    "interval": 4,
    "harvestSignature": "0x4641257d",
    "depositsPaused": false,
    "harvestPaused": false,
    "harvestEvent": true,
    "chainId": 56
  },
  {
    "name": "cakev2-arpa-bnb",
    "address": "0x00D0A37fbB057Ed2eF15a9FADA60e76CAb3aba95",
    "interval": 4,
    "harvestSignature": "0x4641257d",
    "depositsPaused": false,
    "harvestPaused": false,
    "harvestEvent": true,
    "chainId": 56
  },
  {
    "name": "cakev2-itam-bnb",
    "address": "0xdaCE1e927cC87f2f20e844214adDf3df7Fb8c32F",
    "interval": 4,
    "harvestSignature": "0x4641257d",
    "depositsPaused": false,
    "harvestPaused": false,
    "harvestEvent": true,
    "chainId": 56
  },
  {
    "name": "cakev2-bondly-bnb",
    "address": "0xF3937d9d5178994Bb5374Cc6f79876ebAc431EeF",
    "interval": 4,
    "harvestSignature": "0x4641257d",
    "depositsPaused": false,
    "harvestPaused": false,
    "harvestEvent": true,
    "chainId": 56
  },
  {
    "name": "cakev2-oddz-bnb",
    "address": "0x46E9bcdB584651482958b0ddD7314bA079432Cf2",
    "interval": 4,
    "harvestSignature": "0x4641257d",
    "depositsPaused": false,
    "harvestPaused": false,
    "harvestEvent": true,
    "chainId": 56
  },
  {
    "name": "cakev2-easy-bnb",
    "address": "0x5CE3eeaf0510D8BE84061Ef564Cc07Fd0a704bB4",
    "interval": 4,
    "harvestSignature": "0x4641257d",
    "depositsPaused": false,
    "harvestPaused": false,
    "harvestEvent": true,
    "chainId": 56
  },
  {
    "name": "cakev2-apys-bnb",
    "address": "0x638663B7Bd19A0056406b138637dC8D789bFC3e4",
    "interval": 4,
    "harvestSignature": "0x4641257d",
    "depositsPaused": false,
    "harvestPaused": false,
    "harvestEvent": true,
    "chainId": 56
  },
  {
    "name": "cakev2-suter-bnb",
    "address": "0x7C37c80a1918F0066c47E55947fA9E50986394E9",
    "interval": 4,
    "harvestSignature": "0x4641257d",
    "depositsPaused": false,
    "harvestPaused": false,
    "harvestEvent": true,
    "chainId": 56
  },
  {
    "name": "cakev2-hzn-bnb",
    "address": "0x3E0EF84Ef230b81821C8E04b0bbF6aa2BD7CbC8B",
    "interval": 4,
    "harvestSignature": "0x4641257d",
    "depositsPaused": false,
    "harvestPaused": false,
    "harvestEvent": true,
    "chainId": 56
  },
  {
    "name": "cakev2-alpa-bnb",
    "address": "0x683FF6E3CC54533eB19a36181e33F329F6c59369",
    "interval": 4,
    "harvestSignature": "0x4641257d",
    "depositsPaused": false,
    "harvestPaused": false,
    "harvestEvent": true,
    "chainId": 56
  },
  {
    "name": "cakev2-perl-bnb",
    "address": "0x4F8dF512D226eef6E81c6fC4C4aFEaE26BAc2011",
    "interval": 4,
    "harvestSignature": "0x4641257d",
    "depositsPaused": false,
    "harvestPaused": false,
    "harvestEvent": true,
    "chainId": 56
  },
  {
    "name": "cakev2-tlm-bnb",
    "address": "0x77354923Be8e6174afB52e659A51Efc185912a07",
    "interval": 4,
    "harvestSignature": "0x4641257d",
    "depositsPaused": false,
    "harvestPaused": false,
    "harvestEvent": true,
    "chainId": 56
  },
  {
    "name": "cakev2-tko-bnb",
    "address": "0xc95C59D1E39ea5d2ED74529197A7Fa0f7BD755Ea",
    "interval": 4,
    "harvestSignature": "0x4641257d",
    "depositsPaused": false,
    "harvestPaused": false,
    "harvestEvent": true,
    "chainId": 56
  },
  {
    "name": "cakev2-broobee-bnb",
    "address": "0x1c125222D303DA1a10edD29ad19554dC86025BA9",
    "interval": 4,
    "harvestSignature": "0x4641257d",
    "depositsPaused": false,
    "harvestPaused": false,
    "harvestEvent": true,
    "chainId": 56
  },
  {
    "name": "cakev2-bscx-bnb",
    "address": "0x25052858a29CCE2A969E68Ec682d346226F18D49",
    "interval": 4,
    "harvestSignature": "0x4641257d",
    "depositsPaused": false,
    "harvestPaused": false,
    "harvestEvent": true,
    "chainId": 56
  },
  {
    "name": "cakev2-ten-bnb",
    "address": "0x026357B7CedE56893Add7a08ff9A7A9d754B60bD",
    "interval": 4,
    "harvestSignature": "0x4641257d",
    "depositsPaused": false,
    "harvestPaused": false,
    "harvestEvent": true,
    "chainId": 56
  },
  {
    "name": "cakev2-balbt-bnb",
    "address": "0x65D77912CB760BaD8b7098106f452376c8474238",
    "interval": 4,
    "harvestSignature": "0x4641257d",
    "depositsPaused": false,
    "harvestPaused": false,
    "harvestEvent": true,
    "chainId": 56
  },
  {
    "name": "cakev2-ctk-bnb",
    "address": "0x2c6052bd213C6a43B04897C83912c97fD9123bC4",
    "interval": 4,
    "harvestSignature": "0x4641257d",
    "depositsPaused": false,
    "harvestPaused": false,
    "harvestEvent": true,
    "chainId": 56
  },
  {
    "name": "cake-broobee-bnb",
    "address": "0x5D060698F179E7D2233480A44d6D3979e4Ae9e7f",
    "interval": 4,
    "harvestSignature": "0x4641257d",
    "depositsPaused": true,
    "harvestPaused": true,
    "harvestEvent": true,
    "chainId": 56
  },
  {
    "name": "cake-tko-bnb",
    "address": "0x97bfa4b212A153E15dCafb799e733bc7d1b70E72",
    "interval": 4,
    "harvestSignature": "0x4641257d",
    "depositsPaused": true,
    "harvestPaused": true,
    "harvestEvent": true,
    "chainId": 56
  },
  {
    "name": "cake-tlm-bnb",
    "address": "0xa07594493389B9d595135A84c0f623F28146ebe2",
    "interval": 4,
    "harvestSignature": "0x4641257d",
    "depositsPaused": true,
    "harvestPaused": true,
    "harvestEvent": true,
    "chainId": 56
  },
  {
    "name": "cake-perl-bnb",
    "address": "0xdf3038f2b17fDE374F3F17FF5C348b18dEFAb704",
    "interval": 4,
    "harvestSignature": "0x4641257d",
    "depositsPaused": true,
    "harvestPaused": true,
    "harvestEvent": true,
    "chainId": 56
  },
  {
    "name": "cake-alpa-bnb",
    "address": "0xAC24D68cD9c432E534680A9686726B379356c3b1",
    "interval": 4,
    "harvestSignature": "0x4641257d",
    "depositsPaused": true,
    "harvestPaused": true,
    "harvestEvent": true,
    "chainId": 56
  },
  {
    "name": "cake-hzn-bnb",
    "address": "0xEDfA852239966606d160ff4821D431a2ba8C6A2e",
    "interval": 4,
    "harvestSignature": "0x4641257d",
    "depositsPaused": true,
    "harvestPaused": true,
    "harvestEvent": true,
    "chainId": 56
  },
  {
    "name": "cake-suter-bnb",
    "address": "0x554B8fbAa5639F6bc0B984E43bFe395f48d7B5A9",
    "interval": 4,
    "harvestSignature": "0x4641257d",
    "depositsPaused": true,
    "harvestPaused": true,
    "harvestEvent": true,
    "chainId": 56
  },
  {
    "name": "banana-ada-eth",
    "address": "0x2D9e84B46e97E61415E705852Ba43862aE433059",
    "interval": 4,
    "harvestSignature": "0x4641257d",
    "depositsPaused": false,
    "harvestPaused": false,
    "harvestEvent": true,
    "chainId": 56
  },
  {
    "name": "banana-iota-bnb",
    "address": "0xafD558197FE33AAd1D653cc57B712d9A97752084",
    "interval": 4,
    "harvestSignature": "0x4641257d",
    "depositsPaused": false,
    "harvestPaused": false,
    "harvestEvent": true,
    "chainId": 56
  },
  {
    "name": "banana-bat-bnb",
    "address": "0xBfC2C7323739A616f555d4410e4a4bF4Dad89e93",
    "interval": 4,
    "harvestSignature": "0x4641257d",
    "depositsPaused": false,
    "harvestPaused": false,
    "harvestEvent": true,
    "chainId": 56
  },
  {
    "name": "bunny-bunny",
    "address": "0x82BD966b7347ce17393b8A559Be60920aB742bd2",
    "interval": 4,
    "harvestSignature": "0x4641257d",
    "depositsPaused": true,
    "harvestPaused": true,
    "harvestEvent": true,
    "chainId": 56
  },
  {
    "name": "ellipsis-renbtc",
    "address": "0xdd71720cdB91dD4e94A5f7F57B3E1418Db54103f",
    "interval": 4,
    "harvestSignature": "0x4641257d",
    "depositsPaused": false,
    "harvestPaused": false,
    "harvestEvent": true,
    "chainId": 56
  },
  {
    "name": "ellipsis-fusdt-3eps",
    "address": "0x8161ee6dB411DD034eAB19815A4e6aD543FF2A25",
    "interval": 4,
    "harvestSignature": "0x4641257d",
    "depositsPaused": false,
    "harvestPaused": false,
    "harvestEvent": true,
    "chainId": 56
  },
  {
    "name": "lava-lava",
    "address": "0x913bd1F8770e3996B31cb3D8A023d2D44A03F350",
    "interval": 4,
    "harvestSignature": "0x4641257d",
    "depositsPaused": false,
    "harvestPaused": false,
    "harvestEvent": true,
    "chainId": 128
  },
  {
    "name": "auto-eth-beth",
    "address": "0x8a6ea70f0a04cF7D6A2146EaF195967c8267328d",
    "interval": 4,
    "harvestSignature": "0x4641257d",
    "depositsPaused": false,
    "harvestPaused": false,
    "harvestEvent": true,
    "chainId": 56
  },
  {
    "name": "auto-eth-usdt",
    "address": "0x6064EE37A4B8537f2Ff4a9A09dE1F2b1C24E14EF",
    "interval": 4,
    "harvestSignature": "0x4641257d",
    "depositsPaused": false,
    "harvestPaused": false,
    "harvestEvent": true,
    "chainId": 56
  },
  {
    "name": "auto-btcb-usdt",
    "address": "0xF665527AfD5e7156cd1b7eF922FfDF8983508fdB",
    "interval": 4,
    "harvestSignature": "0x4641257d",
    "depositsPaused": false,
    "harvestPaused": false,
    "harvestEvent": true,
    "chainId": 56
  },
  {
    "name": "auto-btcb-eth",
    "address": "0x41f701c7096fb2882A12E0E6dbaF8ca38B936372",
    "interval": 4,
    "harvestSignature": "0x4641257d",
    "depositsPaused": false,
    "harvestPaused": false,
    "harvestEvent": true,
    "chainId": 56
  },
  {
    "name": "auto-usdt-busd",
    "address": "0xA29a75775c798715a5acd4220e31Bb5933e71AAB",
    "interval": 4,
    "harvestSignature": "0x4641257d",
    "depositsPaused": false,
    "harvestPaused": false,
    "harvestEvent": true,
    "chainId": 56
  },
  {
    "name": "lava-lava-wht",
    "address": "0x78AC41Dd7fd4fe86a79174fdD59a6E707E69c57E",
    "interval": 4,
    "harvestSignature": "0x4641257d",
    "depositsPaused": false,
    "harvestPaused": false,
    "harvestEvent": true,
    "chainId": 128
  },
  {
    "name": "lava-lava-usdt",
    "address": "0x3B289DcCd55B46596FbBAFfEd6469a85d69426Dc",
    "interval": 4,
    "harvestSignature": "0x4641257d",
    "depositsPaused": false,
    "harvestPaused": false,
    "harvestEvent": true,
    "chainId": 128
  },
  {
    "name": "mash-mash-busd",
    "address": "0x5072AFb7A253877333dd5664999298a1DDeE3Dd5",
    "interval": 4,
    "harvestSignature": "0x4641257d",
    "depositsPaused": false,
    "harvestPaused": false,
    "harvestEvent": true,
    "chainId": 56
  },
  {
    "name": "mash-mash-bnb",
    "address": "0x07D8bcf7d77c847a920248e887c39b824F75977d",
    "interval": 4,
    "harvestSignature": "0x4641257d",
    "depositsPaused": false,
    "harvestPaused": false,
    "harvestEvent": true,
    "chainId": 56
  },
  {
    "name": "mash-mash",
    "address": "0xCc747D036DB8ae32fd460631EDf507479d89Bb64",
    "interval": 4,
    "harvestSignature": "0x4641257d",
    "depositsPaused": false,
    "harvestPaused": false,
    "harvestEvent": true,
    "chainId": 56
  },
  {
    "name": "palm-palm",
    "address": "0x0F233071Ae1a6847553f275AA75a83663100e0C3",
    "interval": 4,
    "harvestSignature": "0x4641257d",
    "depositsPaused": false,
    "harvestPaused": false,
    "harvestEvent": true,
    "chainId": 56
  },
  {
    "name": "mdex-bsc-mdx-busd",
    "address": "0x4Ae6D6f9A83508b82A533e1FEBfB052d9cc7e3D4",
    "interval": 4,
    "harvestSignature": "0x4641257d",
    "depositsPaused": false,
    "harvestPaused": false,
    "harvestEvent": true,
    "chainId": 56
  },
  {
    "name": "banana-bifi-bnb",
    "address": "0x58d44b967bDc31e04be0fDc15F520c2C0C049b7C",
    "interval": 4,
    "harvestSignature": "0x4641257d",
    "depositsPaused": false,
    "harvestPaused": false,
    "harvestEvent": true,
    "chainId": 56
  },
  {
    "name": "cake-hoo-busd",
    "address": "0x0849E59F6272b782B1afD244C13e3aDE29D93C67",
    "interval": 4,
    "harvestSignature": "0x4641257d",
    "depositsPaused": true,
    "harvestPaused": true,
    "harvestEvent": true,
    "chainId": 56
  },
  {
    "name": "cake-easy-bnb",
    "address": "0xAd08C4B0C67e8d02c73F33d83c42CaDAfb8B9e6F",
    "interval": 4,
    "harvestSignature": "0x4641257d",
    "depositsPaused": true,
    "harvestPaused": true,
    "harvestEvent": true,
    "chainId": 56
  },
  {
    "name": "cake-oddz-bnb",
    "address": "0x37f0edFcaB3B9B365Ce7e353E59E236D30bFe5a7",
    "interval": 4,
    "harvestSignature": "0x4641257d",
    "depositsPaused": true,
    "harvestPaused": true,
    "harvestEvent": true,
    "chainId": 56
  },
  {
    "name": "cake-apys-bnb",
    "address": "0x4310244DaF7E6cBD6E308415542D38114062F796",
    "interval": 4,
    "harvestSignature": "0x4641257d",
    "depositsPaused": true,
    "harvestPaused": true,
    "harvestEvent": true,
    "chainId": 56
  },
  {
    "name": "cake-bondly-bnb",
    "address": "0xaaF9210EB3173DD516C22E9d72ABfe1eE0671A9D",
    "interval": 4,
    "harvestSignature": "0x4641257d",
    "depositsPaused": true,
    "harvestPaused": true,
    "harvestEvent": true,
    "chainId": 56
  },
  {
    "name": "cake-itam-bnb",
    "address": "0xc94Ed1f25959356aae7f7f491876B37AE3119C39",
    "interval": 4,
    "harvestSignature": "0x4641257d",
    "depositsPaused": true,
    "harvestPaused": true,
    "harvestEvent": true,
    "chainId": 56
  },
  {
    "name": "cake-arpa-bnb",
    "address": "0x1765188D810A76955513211f893BCD2Ee29C10dA",
    "interval": 4,
    "harvestSignature": "0x4641257d",
    "depositsPaused": true,
    "harvestPaused": true,
    "harvestEvent": true,
    "chainId": 56
  },
  {
    "name": "auto-adav2",
    "address": "0x2f4c0054bc8f377Ab5aA7aF529479331C6597e15",
    "interval": 4,
    "harvestSignature": "0x4641257d",
    "depositsPaused": false,
    "harvestPaused": true,
    "harvestEvent": true,
    "chainId": 56
  },
  {
    "name": "auto-sxpv2",
    "address": "0xf125e40B78029150353973b9Bf33DeBbEB49e760",
    "interval": 4,
    "harvestSignature": "0x4641257d",
    "depositsPaused": false,
    "harvestPaused": true,
    "harvestEvent": true,
    "chainId": 56
  },
  {
    "name": "auto-ethv2",
    "address": "0xd9e363C22F97Afb0092269d98154ab06987252bf",
    "interval": 4,
    "harvestSignature": "0x4641257d",
    "depositsPaused": false,
    "harvestPaused": true,
    "harvestEvent": true,
    "chainId": 56
  },
  {
    "name": "auto-btcv2",
    "address": "0x4c8d2f61017053dab18ac292348b5B3Fae9157A5",
    "interval": 4,
    "harvestSignature": "0x4641257d",
    "depositsPaused": false,
    "harvestPaused": true,
    "harvestEvent": true,
    "chainId": 56
  },
  {
    "name": "auto-usdcv2",
    "address": "0xAe12a3A03055eBadf8385BB69514b75e89f400b5",
    "interval": 4,
    "harvestSignature": "0x4641257d",
    "depositsPaused": false,
    "harvestPaused": true,
    "harvestEvent": true,
    "chainId": 56
  },
  {
    "name": "auto-usdtv2",
    "address": "0xF0d6424B253f51F075f26A1569a7E7a0523e887E",
    "interval": 4,
    "harvestSignature": "0x4641257d",
    "depositsPaused": false,
    "harvestPaused": true,
    "harvestEvent": true,
    "chainId": 56
  },
  {
    "name": "auto-busdv2",
    "address": "0x1EB0baDDD50BB7e197990b14f18173b6C063D0b9",
    "interval": 4,
    "harvestSignature": "0x4641257d",
    "depositsPaused": false,
    "harvestPaused": true,
    "harvestEvent": true,
    "chainId": 56
  },
  {
    "name": "mdex-eth-usdt",
    "address": "0x3A00616A14A5C6930c45d7D3E62A385Bd81B4e7D",
    "interval": 4,
    "harvestSignature": "0x4641257d",
    "depositsPaused": false,
    "harvestPaused": false,
    "harvestEvent": true,
    "chainId": 56
  },
  {
    "name": "mdex-mdx-bnb",
    "address": "0x569074973aC3DC3d5168545fAC988ed79cef8DEa",
    "interval": 4,
    "harvestSignature": "0x4641257d",
    "depositsPaused": false,
    "harvestPaused": false,
    "harvestEvent": true,
    "chainId": 56
  },
  {
    "name": "typh-typh-bnb",
    "address": "0xe3E9A165DE6089b25489eF7fDd67dfcEf3B34318",
    "interval": 4,
    "harvestSignature": "0x4641257d",
    "depositsPaused": true,
    "harvestPaused": true,
    "harvestEvent": true,
    "chainId": 56
  },
  {
    "name": "biti-biti-bnb",
    "address": "0x95961b99AC14BFAeFABb36c40bCE4631b87b5500",
    "interval": 1,
    "harvestSignature": "0x4641257d",
    "depositsPaused": true,
    "harvestPaused": true,
    "harvestEvent": true,
    "chainId": 56
  },
  {
    "name": "swamp-swamp",
    "address": "0x0edf387CDe7f901186834D073c09a7c1D1651000",
    "interval": 2,
    "harvestSignature": "0x4641257d",
    "depositsPaused": false,
    "harvestPaused": false,
    "harvestEvent": true,
    "chainId": 56
  },
  {
    "name": "olive-olive-avax",
    "address": "0x6bBdC5cacB4e72884432E3d63745cc8e7A4392Ca",
    "interval": 4,
    "harvestSignature": "0x4641257d",
    "depositsPaused": false,
    "harvestPaused": false,
    "harvestEvent": true,
    "chainId": 43114
  },
  {
    "name": "olive-olive-usdt",
    "address": "0xDcdb088f53dBcC63f600299867F8b6eE6BC7a6cE",
    "interval": 4,
    "harvestSignature": "0x4641257d",
    "depositsPaused": false,
    "harvestPaused": false,
    "harvestEvent": true,
    "chainId": 43114
  },
  {
    "name": "swamp-cake",
    "address": "0x382aBCe887725490B5FdAc09031a0893f05B9FF7",
    "interval": 4,
    "harvestSignature": "0x4641257d",
    "depositsPaused": false,
    "harvestPaused": false,
    "harvestEvent": true,
    "chainId": 56
  },
  {
    "name": "palm-palm-busd",
    "address": "0x49942e26B3cb04F878E67c507563197e6626c353",
    "interval": 4,
    "harvestSignature": "0x4641257d",
    "depositsPaused": false,
    "harvestPaused": false,
    "harvestEvent": true,
    "chainId": 56
  },
  {
    "name": "palm-palm-bnb",
    "address": "0xccE160252f8a071615e4452d712e8fA11F422f04",
    "interval": 4,
    "harvestSignature": "0x4641257d",
    "depositsPaused": false,
    "harvestPaused": false,
    "harvestEvent": true,
    "chainId": 56
  },
  {
    "name": "snob-3pool",
    "address": "0x12a7738315624f6e112452E0eCFf29cE08d4992D",
    "interval": 4,
    "harvestSignature": "0x4641257d",
    "depositsPaused": false,
    "harvestPaused": false,
    "harvestEvent": true,
    "chainId": 43114
  },
  {
    "name": "swamp-bifi-bnb",
    "address": "0xbeE70E5616a58d484298EDebeBfE6dF08F538C81",
    "interval": 4,
    "harvestSignature": "0x4641257d",
    "depositsPaused": false,
    "harvestPaused": false,
    "harvestEvent": true,
    "chainId": 56
  },
  {
    "name": "swamp-cake-bnb",
    "address": "0xC2bBEC44Ce17C9FB478Ab899dbeC36032F4b08a0",
    "interval": 4,
    "harvestSignature": "0x4641257d",
    "depositsPaused": false,
    "harvestPaused": false,
    "harvestEvent": true,
    "chainId": 56
  },
  {
    "name": "bingo-sbgo-busd",
    "address": "0x29cA0ab9C14Dec42f11b6270c631c8815DF65AA4",
    "interval": 1,
    "harvestSignature": "0x4641257d",
    "depositsPaused": true,
    "harvestPaused": true,
    "harvestEvent": true,
    "chainId": 56
  },
  {
    "name": "bingo-bgo-busd",
    "address": "0x54d7b75838f60d5f60e63ae3a4ec305f6d24fa16",
    "interval": 1,
    "harvestSignature": "0x4641257d",
    "depositsPaused": true,
    "harvestPaused": true,
    "harvestEvent": true,
    "chainId": 56
  },
  {
    "name": "cake-lien-bnb",
    "address": "0x9eCA684321ec265CA7b601871f629e77ad9f1EbB",
    "interval": 4,
    "harvestSignature": "0x4641257d",
    "depositsPaused": true,
    "harvestPaused": true,
    "harvestEvent": true,
    "chainId": 56
  },
  {
    "name": "cake-swth-bnb",
    "address": "0x5dd766E859c4BB01eaBCaFc320dED1A5E8e4a147",
    "interval": 4,
    "harvestSignature": "0x4641257d",
    "depositsPaused": true,
    "harvestPaused": true,
    "harvestEvent": true,
    "chainId": 56
  },
  {
    "name": "cake-dft-bnb",
    "address": "0xeFEa46e77550F1e83a66213512AC9963dce10f6E",
    "interval": 4,
    "harvestSignature": "0x4641257d",
    "depositsPaused": true,
    "harvestPaused": true,
    "harvestEvent": true,
    "chainId": 56
  },
  {
    "name": "swamp-swamp-busd",
    "address": "0x717593C671183b8af2981A5d1b190bc9978962DA",
    "interval": 2,
    "harvestSignature": "0x4641257d",
    "depositsPaused": true,
    "harvestPaused": true,
    "harvestEvent": true,
    "chainId": 56
  },
  {
    "name": "swamp-swamp-bnb",
    "address": "0xa74F0b38079e1fcd0C326f9b166a2E996c532efe",
    "interval": 2,
    "harvestSignature": "0x4641257d",
    "depositsPaused": true,
    "harvestPaused": true,
    "harvestEvent": true,
    "chainId": 56
  },
  {
    "name": "tndr-tndr-busd",
    "address": "0xbd0AB8835704D61Da3C9F4B6fB59eE1637E49f24",
    "interval": 4,
    "harvestSignature": "0x4641257d",
    "depositsPaused": true,
    "harvestPaused": true,
    "harvestEvent": true,
    "chainId": 56
  },
  {
    "name": "tndr-tndr-bnb",
    "address": "0x2323e34A37b62fE4eCc59cEcd83Cd8Cc9D2BB1bF",
    "interval": 4,
    "harvestSignature": "0x4641257d",
    "depositsPaused": true,
    "harvestPaused": true,
    "harvestEvent": true,
    "chainId": 56
  },
  {
    "name": "cake-dego-bnb",
    "address": "0x606B4c319b5E7fC160644192eEf447df3713D212",
    "interval": 4,
    "harvestSignature": "0x4641257d",
    "depositsPaused": true,
    "harvestPaused": true,
    "harvestEvent": true,
    "chainId": 56
  },
  {
    "name": "cake-gum-bnb",
    "address": "0x12eCa88BDd180C082B1231aE83Ca55c3E72f301d",
    "interval": 2,
    "harvestSignature": "0x4641257d",
    "depositsPaused": true,
    "harvestPaused": true,
    "harvestEvent": true,
    "chainId": 56
  },
  {
    "name": "swirl-swirl-bnb",
    "address": "0xF31Dc91bf0851C662DC853ed02a185c5d2875d79",
    "interval": 1,
    "harvestSignature": "0x4641257d",
    "depositsPaused": true,
    "harvestPaused": true,
    "harvestEvent": true,
    "chainId": 56
  },
  {
    "name": "cake-mir-ust",
    "address": "0xdFf3b750A6B1DBD59c122Fc0d7AB91abf6Ab973e",
    "interval": 4,
    "harvestSignature": "0x4641257d",
    "depositsPaused": true,
    "harvestPaused": true,
    "harvestEvent": true,
    "chainId": 56
  },
  {
    "name": "cake-pbtc-bnb",
    "address": "0x1A3C0faDe576b43e15160fb3d0539cfeA0662dA2",
    "interval": 4,
    "harvestSignature": "0x4641257d",
    "depositsPaused": true,
    "harvestPaused": true,
    "harvestEvent": true,
    "chainId": 56
  },
  {
    "name": "zefi-zefi-busd",
    "address": "0x1FEe59f0Aecb45A5Cd04e7072de9ae11f5A6c1eC",
    "interval": 2,
    "harvestSignature": "0x4641257d",
    "depositsPaused": true,
    "harvestPaused": true,
    "harvestEvent": true,
    "chainId": 56
  },
  {
    "name": "zefi-zefi-bnb",
    "address": "0x7A0Aa7a489d363e44648B9615D0eFBda24dd7A91",
    "interval": 2,
    "harvestSignature": "0x4641257d",
    "depositsPaused": true,
    "harvestPaused": true,
    "harvestEvent": true,
    "chainId": 56
  },
  {
    "name": "pancake-bmxx-bnb",
    "address": "0xf232bA88cF057031725BFf50De7006435F5a384c",
    "interval": 4,
    "harvestSignature": "0x4641257d",
    "depositsPaused": true,
    "harvestPaused": true,
    "harvestEvent": true,
    "chainId": 56
  },
  {
    "name": "pancake-xmark-busd",
    "address": "0x8f34cA39CC26afeEda3159Cf7938a6E6e51803fB",
    "interval": 4,
    "harvestSignature": "0x4641257d",
    "depositsPaused": true,
    "harvestPaused": true,
    "harvestEvent": true,
    "chainId": 56
  },
  {
    "name": "hps-hps-bnb",
    "address": "0xC0eD05309D5f42f1684B455f370998141db2A23d",
    "interval": 2,
    "harvestSignature": "0x4641257d",
    "depositsPaused": false,
    "harvestPaused": false,
    "harvestEvent": true,
    "chainId": 56
  },
  {
    "name": "hps-hps",
    "address": "0x48A7390823398d09b67948316839c76ce2c59007",
    "interval": 6,
    "harvestSignature": "0x4641257d",
    "depositsPaused": false,
    "harvestPaused": false,
    "harvestEvent": true,
    "chainId": 56
  },
  {
    "name": "1inch-1inch",
    "address": "0xe807517273De0161D8309BC9363193f2162b9B65",
    "interval": 4,
    "harvestSignature": "0x4641257d",
    "depositsPaused": false,
    "harvestPaused": false,
    "harvestEvent": true,
    "chainId": 56
  },
  {
    "name": "alpaca-salpaca",
    "address": "0x40acfAbe68f3bf55B24c9E21A3Cbc8743EB73F01",
    "interval": 6,
    "harvestSignature": "0x4641257d",
    "depositsPaused": false,
    "harvestPaused": false,
    "harvestEvent": true,
    "chainId": 56
  },
  {
    "name": "ellipsis-3eps",
    "address": "0x713d3F085373141451dE681FA39a233E771Ab787",
    "interval": 4,
    "harvestSignature": "0x4641257d",
    "depositsPaused": false,
    "harvestPaused": false,
    "harvestEvent": true,
    "chainId": 56
  },
  {
    "name": "ellipsis-eps-bnb",
    "address": "0x845eFaF170c89e97b5aa252AAdA4876f81a1cdf6",
    "interval": 1,
    "harvestSignature": "0x4641257d",
    "depositsPaused": false,
    "harvestPaused": false,
    "harvestEvent": true,
    "chainId": 56
  },
  {
    "name": "naut-naut-bnb",
    "address": "0x2774162B244361e4EBf90F8c58A94013c8f6F65A",
    "interval": 4,
    "harvestSignature": "0x4641257d",
    "depositsPaused": true,
    "harvestPaused": true,
    "harvestEvent": true,
    "chainId": 56
  },
  {
    "name": "alpaca-alpaca-bnb",
    "address": "0x8979041A2d76faF0357b5E66427116bEA58085df",
    "interval": 6,
    "harvestSignature": "0x4641257d",
    "depositsPaused": false,
    "harvestPaused": false,
    "harvestEvent": true,
    "chainId": 56
  },
  {
    "name": "cake-zil-bnb",
    "address": "0x2BC4c04A7867e9fBCCDF3c8f89bBE8F74Ef96326",
    "interval": 4,
    "harvestSignature": "0x4641257d",
    "depositsPaused": true,
    "harvestPaused": true,
    "harvestEvent": true,
    "chainId": 56
  },
  {
    "name": "cake-pcws-bnb",
    "address": "0x42181Ca9a0122418eDBa688f09Fc77a5e0f2A4A7",
    "interval": 4,
    "harvestSignature": "0x4641257d",
    "depositsPaused": true,
    "harvestPaused": true,
    "harvestEvent": true,
    "chainId": 56
  },
  {
    "name": "cake-lto-bnb",
    "address": "0x7DE67148c4907461d8A6EF5DE55b9e541CC8f643",
    "interval": 4,
    "harvestSignature": "0x4641257d",
    "depositsPaused": true,
    "harvestPaused": true,
    "harvestEvent": true,
    "chainId": 56
  },
  {
    "name": "cake-trade-bnb",
    "address": "0x49237A7EB71e8D8C1f3498dF5Faa9254ddf29b1d",
    "interval": 4,
    "harvestSignature": "0x4641257d",
    "depositsPaused": true,
    "harvestPaused": true,
    "harvestEvent": true,
    "chainId": 56
  },
  {
    "name": "space-space-busd",
    "address": "0xaA27487A794f725465679c8B1afc52b37C41Bff1",
    "interval": 1,
    "harvestSignature": "0x4641257d",
    "depositsPaused": true,
    "harvestPaused": true,
    "harvestEvent": true,
    "chainId": 56
  },
  {
    "name": "space-space-bnb",
    "address": "0x3923A7bbB5B5D34FA1182360E9d092BB280f5495",
    "interval": 1,
    "harvestSignature": "0x4641257d",
    "depositsPaused": false,
    "harvestPaused": false,
    "harvestEvent": true,
    "chainId": 56
  },
  {
    "name": "cake-bbadger-btcb",
    "address": "0x13bFf7819F7568CE7644E990F7d98c7c4ABaCf70",
    "interval": 2,
    "harvestSignature": "0x4641257d",
    "depositsPaused": true,
    "harvestPaused": true,
    "harvestEvent": true,
    "chainId": 56
  },
  {
    "name": "cake-bdigg-btcb",
    "address": "0x5936Db923b6E1727DA19d801eC22CeE555b6047b",
    "interval": 2,
    "harvestSignature": "0x4641257d",
    "depositsPaused": true,
    "harvestPaused": true,
    "harvestEvent": true,
    "chainId": 56
  },
  {
    "name": "jul-vidt-bnb",
    "address": "0x147f7a4ea9f9b008462e3913d064251383a2f652",
    "interval": 4,
    "harvestSignature": "0x4641257d",
    "depositsPaused": true,
    "harvestPaused": true,
    "harvestEvent": true,
    "chainId": 56
  },
  {
    "name": "pumpy-pmp-bnb",
    "address": "0xeEeF3d9c3260d01F9763B38BCD0968e04af8f59B",
    "interval": 2,
    "harvestSignature": "0x4641257d",
    "depositsPaused": false,
    "harvestPaused": false,
    "harvestEvent": true,
    "chainId": 56
  },
  {
    "name": "com-png-avax",
    "address": "0xBceD1CF7259e8fc7BF34F55F05aF88d78bd91FEC",
    "interval": 6,
    "harvestSignature": "0x4641257d",
    "depositsPaused": false,
    "harvestPaused": false,
    "harvestEvent": true,
    "chainId": 43114
  },
  {
    "name": "com-eth-avax",
    "address": "0xF933075ae4e39aa789555c2bEBA710130E41Ed32",
    "interval": 6,
    "harvestSignature": "0x4641257d",
    "depositsPaused": false,
    "harvestPaused": false,
    "harvestEvent": true,
    "chainId": 43114
  },
  {
    "name": "com-usdt-avax",
    "address": "0xcd4db0404DEA8882EdE60Cea1b8D186AbD7F97dF",
    "interval": 6,
    "harvestSignature": "0x4641257d",
    "depositsPaused": false,
    "harvestPaused": false,
    "harvestEvent": true,
    "chainId": 43114
  },
  {
    "name": "blizzard-xblzd-bnb",
    "address": "0x8820c4060d9a4b74888D32188d8E4B6Ff2e5d6c0",
    "interval": 2,
    "harvestSignature": "0x4641257d",
    "depositsPaused": true,
    "harvestPaused": true,
    "harvestEvent": true,
    "chainId": 56
  },
  {
    "name": "blizzard-xblzd-busd",
    "address": "0x78b527B0Af32E8017ad25a3842DcD57da63bcAA9",
    "interval": 2,
    "harvestSignature": "0x4641257d",
    "depositsPaused": true,
    "harvestPaused": true,
    "harvestEvent": true,
    "chainId": 56
  },
  {
    "name": "blizzard-xblzd",
    "address": "0x79f9f323783f9E21dA0C1c786A6002EfB6B2AB4a",
    "interval": 2,
    "harvestSignature": "0x4641257d",
    "depositsPaused": true,
    "harvestPaused": true,
    "harvestEvent": true,
    "chainId": 56
  },
  {
    "name": "com-com-bnb",
    "address": "0x6770B687a7622660b31D0F148033056E0EcE5020",
    "interval": 6,
    "harvestSignature": "0x4641257d",
    "depositsPaused": false,
    "harvestPaused": false,
    "harvestEvent": true,
    "chainId": 56
  },
  {
    "name": "snob-snob-avax",
    "address": "0xED3a4BA78079804B75e462727E033C1F1887093D",
    "interval": 12,
    "harvestSignature": "0x4641257d",
    "depositsPaused": false,
    "harvestPaused": false,
    "harvestEvent": true,
    "chainId": 43114
  },
  {
    "name": "com-dai-avax",
    "address": "0x0955479C61B37074d689319fCaA84ffE1E9e8CF5",
    "interval": 12,
    "harvestSignature": "0x4641257d",
    "depositsPaused": false,
    "harvestPaused": false,
    "harvestEvent": true,
    "chainId": 43114
  },
  {
    "name": "com-com-avax",
    "address": "0x44e67bCDf95aE53b60ab20929626274640998FDB",
    "interval": 12,
    "harvestSignature": "0x4641257d",
    "depositsPaused": false,
    "harvestPaused": false,
    "harvestEvent": true,
    "chainId": 43114
  },
  {
    "name": "cake-dusk-bnb",
    "address": "0x59A5a6591Db950757021DCeC564f47d4754a3B3D",
    "interval": 4,
    "harvestSignature": "0x4641257d",
    "depositsPaused": true,
    "harvestPaused": true,
    "harvestEvent": true,
    "chainId": 56
  },
  {
    "name": "cake-cos-bnb",
    "address": "0x160fe116000541559D87EEbdA476512BF1cD3409",
    "interval": 4,
    "harvestSignature": "0x4641257d",
    "depositsPaused": true,
    "harvestPaused": true,
    "harvestEvent": true,
    "chainId": 56
  },
  {
    "name": "cake-txl-busd",
    "address": "0x5d06127cCfc6b1C057c3b4494B980B7c2d556360",
    "interval": 4,
    "harvestSignature": "0x4641257d",
    "depositsPaused": true,
    "harvestPaused": true,
    "harvestEvent": true,
    "chainId": 56
  },
  {
    "name": "png-wbtc-avax",
    "address": "0xc8a59Fb425796dcF5F50E7Fa6DBbb2E68276CD8F",
    "interval": 6,
    "harvestSignature": "0x4641257d",
    "depositsPaused": false,
    "harvestPaused": false,
    "harvestEvent": true,
    "chainId": 43114
  },
  {
    "name": "png-link-avax",
    "address": "0x29f034B3c5Ffe34E975ACA63D48C0d5Bd8A5d7a4",
    "interval": 6,
    "harvestSignature": "0x4641257d",
    "depositsPaused": false,
    "harvestPaused": false,
    "harvestEvent": true,
    "chainId": 43114
  },
  {
    "name": "png-sushi-avax",
    "address": "0xF913f07b0B19DA83B1D7FB8BCbc54eFA39D5dA6e",
    "interval": 6,
    "harvestSignature": "0x4641257d",
    "depositsPaused": false,
    "harvestPaused": false,
    "harvestEvent": true,
    "chainId": 43114
  },
  {
    "name": "png-uni-avax",
    "address": "0x2CBBD9157899680E2475E4C172Dd2a9921dBa9ae",
    "interval": 6,
    "harvestSignature": "0x4641257d",
    "depositsPaused": false,
    "harvestPaused": false,
    "harvestEvent": true,
    "chainId": 43114
  },
  {
    "name": "png-usdt-png",
    "address": "0x697aC228808CAb8DB149C8c43D5086d9a698CC58",
    "interval": 6,
    "harvestSignature": "0x4641257d",
    "depositsPaused": false,
    "harvestPaused": false,
    "harvestEvent": true,
    "chainId": 43114
  },
  {
    "name": "squirrel-nuts",
    "address": "0x2a9811dDfAA3cA01bD36d9Ed41B9cF954fd01AA2",
    "interval": 6,
    "harvestSignature": "0x4641257d",
    "depositsPaused": false,
    "harvestPaused": false,
    "harvestEvent": true,
    "chainId": 56
  },
  {
    "name": "squirrel-nuts-bnb",
    "address": "0xB65131B5581C91ab900df3e71E8818512977023D",
    "interval": 2,
    "harvestSignature": "0x4641257d",
    "depositsPaused": true,
    "harvestPaused": true,
    "harvestEvent": true,
    "chainId": 56
  },
  {
    "name": "cake-bifi-bnb",
    "address": "0xFED46361d00e9881d0D63cdEfba51B11c264CcE2",
    "interval": 2,
    "harvestSignature": "0x4641257d",
    "depositsPaused": true,
    "harvestPaused": true,
    "harvestEvent": true,
    "chainId": 56
  },
  {
    "name": "bakery-bat-bake",
    "address": "0x2ABB0ea3A5C038f60E677Bf14d2F6095786650Ae",
    "interval": 4,
    "harvestSignature": "0x4641257d",
    "depositsPaused": false,
    "harvestPaused": false,
    "harvestEvent": true,
    "chainId": 56
  },
  {
    "name": "mdex-hbtc-wht",
    "address": "0xf27d800C69A6EE79F4878e6d4F72c4B50776111a",
    "interval": 1,
    "harvestSignature": "0x4641257d",
    "depositsPaused": false,
    "harvestPaused": false,
    "harvestEvent": true,
    "chainId": 128
  },
  {
    "name": "mdex-eth-wht",
    "address": "0xf26607237355D7c6183ea66EC908729E9c6eEB6b",
    "interval": 1,
    "harvestSignature": "0x4641257d",
    "depositsPaused": false,
    "harvestPaused": false,
    "harvestEvent": true,
    "chainId": 128
  },
  {
    "name": "mdex-uni-usdt",
    "address": "0xb42441990ffb06f155Bb5b52577Fb137Bcb1eb5F",
    "interval": 1,
    "harvestSignature": "0x4641257d",
    "depositsPaused": false,
    "harvestPaused": false,
    "harvestEvent": true,
    "chainId": 128
  },
  {
    "name": "mdex-yfi-usdt",
    "address": "0x1c9270ac5C42E51611d7b97b1004313D52c80293",
    "interval": 1,
    "harvestSignature": "0x4641257d",
    "depositsPaused": false,
    "harvestPaused": false,
    "harvestEvent": true,
    "chainId": 128
  },
  {
    "name": "mdex-bal-usdt",
    "address": "0x033cA6926dFF4F6848983731087907Dcc9dDBEE2",
    "interval": 1,
    "harvestSignature": "0x4641257d",
    "depositsPaused": false,
    "harvestPaused": false,
    "harvestEvent": true,
    "chainId": 128
  },
  {
    "name": "mdex-link-usdt",
    "address": "0x37A8b016EF27fBCF73F73Fb9Dc1C09C47A5d7E48",
    "interval": 1,
    "harvestSignature": "0x4641257d",
    "depositsPaused": false,
    "harvestPaused": false,
    "harvestEvent": true,
    "chainId": 128
  },
  {
    "name": "mdex-snx-usdt",
    "address": "0xFc31C3CDDa5a05f6eEcd4335e0A082024a7998A6",
    "interval": 1,
    "harvestSignature": "0x4641257d",
    "depositsPaused": false,
    "harvestPaused": false,
    "harvestEvent": true,
    "chainId": 128
  },
  {
    "name": "mdex-aave-usdt",
    "address": "0x646C536865603cFEB51dd35C36FD90296FB8DF26",
    "interval": 1,
    "harvestSignature": "0x4641257d",
    "depositsPaused": false,
    "harvestPaused": false,
    "harvestEvent": true,
    "chainId": 128
  },
  {
    "name": "mdex-lhb-usdt",
    "address": "0x800A8fe2BE01cef25B5950cca56B954312049924",
    "interval": 1,
    "harvestSignature": "0x4641257d",
    "depositsPaused": false,
    "harvestPaused": false,
    "harvestEvent": true,
    "chainId": 128
  },
  {
    "name": "mdex-hpt-usdt",
    "address": "0x12e09a13f5e2d95b3B8db8741dFeBa453784d1DC",
    "interval": 1,
    "harvestSignature": "0x4641257d",
    "depositsPaused": false,
    "harvestPaused": false,
    "harvestEvent": true,
    "chainId": 128
  },
  {
    "name": "mdex-hfil-usdt",
    "address": "0x8F769621E63acE71132987Ec4DB14cc3d06AA684",
    "interval": 1,
    "harvestSignature": "0x4641257d",
    "depositsPaused": false,
    "harvestPaused": false,
    "harvestEvent": true,
    "chainId": 128
  },
  {
    "name": "mdex-hdot-usdt",
    "address": "0xf5d76A33953365e4f074AE58e34C39A52B8E9671",
    "interval": 1,
    "harvestSignature": "0x4641257d",
    "depositsPaused": false,
    "harvestPaused": false,
    "harvestEvent": true,
    "chainId": 128
  },
  {
    "name": "mdex-hbch-usdt",
    "address": "0xDa4bb93Bac7CC00F6c6e2193d115Cf45099b31a0",
    "interval": 1,
    "harvestSignature": "0x4641257d",
    "depositsPaused": false,
    "harvestPaused": false,
    "harvestEvent": true,
    "chainId": 128
  },
  {
    "name": "mdex-hltc-usdt",
    "address": "0x09EF0e7b555599A9F810789FfF68Db8DBF4c51a0",
    "interval": 1,
    "harvestSignature": "0x4641257d",
    "depositsPaused": false,
    "harvestPaused": false,
    "harvestEvent": true,
    "chainId": 128
  },
  {
    "name": "mdex-husd-usdt",
    "address": "0xEe3a7c885Fd3cc5358FF583F2DAB3b8bC473316f",
    "interval": 1,
    "harvestSignature": "0x4641257d",
    "depositsPaused": false,
    "harvestPaused": false,
    "harvestEvent": true,
    "chainId": 128
  },
  {
    "name": "png-usdt-avax",
    "address": "0x1326f4648F4c64fc1D15d94a5910787cAf569d70",
    "interval": 6,
    "harvestSignature": "0x4641257d",
    "depositsPaused": false,
    "harvestPaused": false,
    "harvestEvent": true,
    "chainId": 43114
  },
  {
    "name": "png-eth-avax",
    "address": "0xd14a7e95B4C57BeD5a36721a0702E90FceE7CEa8",
    "interval": 6,
    "harvestSignature": "0x4641257d",
    "depositsPaused": false,
    "harvestPaused": false,
    "harvestEvent": true,
    "chainId": 43114
  },
  {
    "name": "png-png-avax",
    "address": "0xa0580866d70A33DcF8d053504a55a7e2138cEace",
    "interval": 6,
    "harvestSignature": "0x4641257d",
    "depositsPaused": false,
    "harvestPaused": false,
    "harvestEvent": true,
    "chainId": 43114
  },
  {
    "name": "memefarm-mfrm-bnb",
    "address": "0x5960C72F04232e1093129f08c3f5A3C2D766253a",
    "interval": 2,
    "harvestSignature": "0x4641257d",
    "depositsPaused": true,
    "harvestPaused": true,
    "harvestEvent": true,
    "chainId": 56
  },
  {
    "name": "memefarm-ape-bnb",
    "address": "0x0dB95418687aA9b9DdCb145E0ef525A3EaCe080D",
    "interval": 2,
    "harvestSignature": "0x4641257d",
    "depositsPaused": true,
    "harvestPaused": true,
    "harvestEvent": true,
    "chainId": 56
  },
  {
    "name": "slime-slime-busd",
    "address": "0x790Ad5995eAADb771efe42A20f21ca048A02cD2B",
    "interval": 1,
    "harvestSignature": "0x4641257d",
    "depositsPaused": false,
    "harvestPaused": false,
    "harvestEvent": true,
    "chainId": 56
  },
  {
    "name": "slime-slime-bnb",
    "address": "0x61b41A0F29b5a23b18eb28d24eAfc2aA17D3b63a",
    "interval": 1,
    "harvestSignature": "0x4641257d",
    "depositsPaused": false,
    "harvestPaused": false,
    "harvestEvent": true,
    "chainId": 56
  },
  {
    "name": "cake-alice-bnb",
    "address": "0x39dC8831e8864766E094799933d34AE6D3536681",
    "interval": 1,
    "harvestSignature": "0x4641257d",
    "depositsPaused": true,
    "harvestPaused": true,
    "harvestEvent": true,
    "chainId": 56
  },
  {
    "name": "cake-nuls-busd",
    "address": "0x6Ac205097Ae228aC41D7ffA50CBA1b3C81272D97",
    "interval": 6,
    "harvestSignature": "0x4641257d",
    "depositsPaused": true,
    "harvestPaused": true,
    "harvestEvent": true,
    "chainId": 56
  },
  {
    "name": "jul-dot-bnb",
    "address": "0x62fc868551D7C7663C07B22bE92643610a720640",
    "interval": 6,
    "harvestSignature": "0x4641257d",
    "depositsPaused": true,
    "harvestPaused": true,
    "harvestEvent": true,
    "chainId": 56
  },
  {
    "name": "jul-uni-bnb",
    "address": "0xe1209Afd5B595eBca109b001a34400cCB5171B45",
    "interval": 6,
    "harvestSignature": "0x4641257d",
    "depositsPaused": true,
    "harvestPaused": true,
    "harvestEvent": true,
    "chainId": 56
  },
  {
    "name": "jul-btcb-bnb",
    "address": "0x97f20B3918bd990e3a6A133c5D2919b0b9Cb8218",
    "interval": 6,
    "harvestSignature": "0x4641257d",
    "depositsPaused": false,
    "harvestPaused": false,
    "harvestEvent": true,
    "chainId": 56
  },
  {
    "name": "belt-belt-bnb",
    "address": "0x448B41d7C82c889e7940b1C958f28302b0E2e2CA",
    "interval": 1,
    "harvestSignature": "0x4641257d",
    "depositsPaused": false,
    "harvestPaused": false,
    "harvestEvent": true,
    "chainId": 56
  },
  {
    "name": "belt-venusblp",
    "address": "0x84759f0d7705B3c8f4554431E6FBCa2ccd63BEc2",
    "interval": 2,
    "harvestSignature": "0x4641257d",
    "depositsPaused": false,
    "harvestPaused": true,
    "harvestEvent": true,
    "chainId": 56
  },
  {
    "name": "banana-banana",
    "address": "0xE5B8Bce75247d1B5aEC2F367803443887bD7c6D6",
    "interval": 4,
    "harvestSignature": "0x4641257d",
    "depositsPaused": false,
    "harvestPaused": false,
    "harvestEvent": true,
    "chainId": 56
  },
  {
    "name": "cake-belt-bnb",
    "address": "0xa1CB1521a75d1f44B961FaA3cE062EE9421932B5",
    "interval": 4,
    "harvestSignature": "0x4641257d",
    "depositsPaused": true,
    "harvestPaused": true,
    "harvestEvent": true,
    "chainId": 56
  },
  {
    "name": "cake-ramp-busd",
    "address": "0xCB1631CB1a0D8289e0D18bbc93a5EA9a82eddc67",
    "interval": 4,
    "harvestSignature": "0x4641257d",
    "depositsPaused": true,
    "harvestPaused": true,
    "harvestEvent": true,
    "chainId": 56
  },
  {
    "name": "jul-juld-bnb",
    "address": "0x2d007d239D39c1d24d4685d845063C2401060559",
    "interval": 6,
    "harvestSignature": "0x4641257d",
    "depositsPaused": false,
    "harvestPaused": false,
    "harvestEvent": true,
    "chainId": 56
  },
  {
    "name": "jul-bifi-busd",
    "address": "0xA4FEbF841f26a9dd297d7492cf18D70464c725a4",
    "interval": 6,
    "harvestSignature": "0x4641257d",
    "depositsPaused": false,
    "harvestPaused": false,
    "harvestEvent": true,
    "chainId": 56
  },
  {
    "name": "cake-dai-busd",
    "address": "0x39e9A7F890b1a7f4251745B84560909f2820c973",
    "interval": 4,
    "harvestSignature": "0x4641257d",
    "depositsPaused": true,
    "harvestPaused": true,
    "harvestEvent": true,
    "chainId": 56
  },
  {
    "name": "cake-usdc-busd",
    "address": "0xcCBFBbc4d20B1E4748da941cC3e321c12a6E480D",
    "interval": 4,
    "harvestSignature": "0x4641257d",
    "depositsPaused": true,
    "harvestPaused": true,
    "harvestEvent": true,
    "chainId": 56
  },
  {
    "name": "cake-bor-bnb",
    "address": "0x0b98024DfbC1937BAcdC80d43e4a91E579415348",
    "interval": 4,
    "harvestSignature": "0x4641257d",
    "depositsPaused": true,
    "harvestPaused": true,
    "harvestEvent": true,
    "chainId": 56
  },
  {
    "name": "cake-lina-bnb",
    "address": "0x6d10a7bD387c12Fa56AEF9aD53DbB9C14BCbE704",
    "interval": 4,
    "harvestSignature": "0x4641257d",
    "depositsPaused": true,
    "harvestPaused": true,
    "harvestEvent": true,
    "chainId": 56
  },
  {
    "name": "cake-iotx-bnb",
    "address": "0x064046815A5FD5F09a3F177bBD2e36Ff9E2ED5Ef",
    "interval": 4,
    "harvestSignature": "0x4641257d",
    "depositsPaused": true,
    "harvestPaused": true,
    "harvestEvent": true,
    "chainId": 56
  },
  {
    "name": "cake-bopen-bnb",
    "address": "0x81Cc26D5E0325B6a1F6ACA93584C922259d36C98",
    "interval": 4,
    "harvestSignature": "0x4641257d",
    "depositsPaused": true,
    "harvestPaused": true,
    "harvestEvent": true,
    "chainId": 56
  },
  {
    "name": "cake-bmxx-bnb",
    "address": "0xE7DCEFacf1c9c523c1ccCc3Fc1Ae3EB654a4e805",
    "interval": 4,
    "harvestSignature": "0x4641257d",
    "depositsPaused": true,
    "harvestPaused": true,
    "harvestEvent": true,
    "chainId": 56
  },
  {
    "name": "auto-auto-bnb",
    "address": "0xF87079AD78f4762b515519B63D4aA19bf0c1470E",
    "interval": 4,
    "harvestSignature": "0x4641257d",
    "depositsPaused": true,
    "harvestPaused": true,
    "harvestEvent": true,
    "chainId": 56
  },
  {
    "name": "cake-dexe-busd",
    "address": "0x24871351440472326538F885FC2CAa30ebe43D65",
    "interval": 4,
    "harvestSignature": "0x4641257d",
    "depositsPaused": true,
    "harvestPaused": true,
    "harvestEvent": true,
    "chainId": 56
  },
  {
    "name": "cafe-bifi-bnb",
    "address": "0xa7C062cec3EbF04FFf15f94F11e917c2aAE57a06",
    "interval": 4,
    "harvestSignature": "0x4641257d",
    "depositsPaused": false,
    "harvestPaused": false,
    "harvestEvent": true,
    "chainId": 56
  },
  {
    "name": "cake-watch-bnb",
    "address": "0xB4b49cF75CA2535e973ab57a01B396cEC7c4D869",
    "interval": 2,
    "harvestSignature": "0x4641257d",
    "depositsPaused": true,
    "harvestPaused": true,
    "harvestEvent": true,
    "chainId": 56
  },
  {
    "name": "cake-bel-bnb",
    "address": "0x7AD32a7a8d6524f0C3Cb8f5FB59693F2B2BeA07c",
    "interval": 4,
    "harvestSignature": "0x4641257d",
    "depositsPaused": true,
    "harvestPaused": true,
    "harvestEvent": true,
    "chainId": 56
  },
  {
    "name": "cake-tpt-busd",
    "address": "0x0096222E8F5012AA7a8ce9266aD665795f0D4223",
    "interval": 4,
    "harvestSignature": "0x4641257d",
    "depositsPaused": true,
    "harvestPaused": true,
    "harvestEvent": true,
    "chainId": 56
  },
  {
    "name": "venus-ada",
    "address": "0xf9D0e760a71991AC65c9919898c09a3648E62eBB",
    "interval": 24,
    "harvestSignature": "0x4641257d",
    "depositsPaused": false,
    "harvestPaused": true,
    "harvestEvent": false,
    "chainId": 56
  },
  {
    "name": "soup-soups-bnb",
    "address": "0x6731F513645383c25e36e7a05042B5968E899Dd3",
    "interval": "1",
    "harvestSignature": "0x4641257d",
    "depositsPaused": true,
    "harvestPaused": true,
    "harvestEvent": true,
    "chainId": 56
  },
  {
    "name": "soup-soup-bnb",
    "address": "0xC370B3a3958579F2aAFedF4c3548F75DeB43DB11",
    "interval": "1",
    "harvestSignature": "0x4641257d",
    "depositsPaused": true,
    "harvestPaused": true,
    "harvestEvent": true,
    "chainId": 56
  },
  {
    "name": "banana-banana-busd",
    "address": "0x7687867eCD824674f5a220391520E1B1e83b011f",
    "interval": 1,
    "harvestSignature": "0x4641257d",
    "depositsPaused": false,
    "harvestPaused": false,
    "harvestEvent": true,
    "chainId": 56
  },
  {
    "name": "banana-banana-bnb",
    "address": "0x17566271FEBF4E7e0E72a7D1E3eF2E915d642cCe",
    "interval": 1,
    "harvestSignature": "0x4641257d",
    "depositsPaused": false,
    "harvestPaused": false,
    "harvestEvent": true,
    "chainId": 56
  },
  {
    "name": "1inch-1inch-bnb",
    "address": "0x5430033735d32a4f73d1729fc4e005e86e0f1ad3",
    "interval": 4,
    "harvestSignature": "0x4641257d",
    "depositsPaused": false,
    "harvestPaused": false,
    "harvestEvent": true,
    "chainId": 56
  },
  {
    "name": "salt-salt-busd",
    "address": "0x85d04ce16C7d20Aa4d63b7520923e9e3b2e89d6e",
    "interval": 1,
    "harvestSignature": "0x4641257d",
    "depositsPaused": false,
    "harvestPaused": false,
    "harvestEvent": true,
    "chainId": 56
  },
  {
    "name": "salt-salt-bnb",
    "address": "0x503dc0d4d7582033a9Ac4A5940D3341aE5852CAc",
    "interval": 1,
    "harvestSignature": "0x4641257d",
    "depositsPaused": false,
    "harvestPaused": false,
    "harvestEvent": true,
    "chainId": 56
  },
  {
    "name": "crow-crow-busd",
    "address": "0x0E687591C7a0e825bd1dBaf9C0a4ec9a4ED4F434",
    "interval": 1,
    "harvestSignature": "0x4641257d",
    "depositsPaused": true,
    "harvestPaused": true,
    "harvestEvent": true,
    "chainId": 56
  },
  {
    "name": "ramen-ramen-bnb",
    "address": "0xd4c89791eF0FAdE72eAAc6475296320b5572b28e",
    "interval": 1,
    "harvestSignature": "0x4641257d",
    "depositsPaused": false,
    "harvestPaused": false,
    "harvestEvent": true,
    "chainId": 56
  },
  {
    "name": "ramen-ramen-busd",
    "address": "0x593D569B2C643b529bDFD1b168d6CB1F9171A6B9",
    "interval": 1,
    "harvestSignature": "0x4641257d",
    "depositsPaused": false,
    "harvestPaused": false,
    "harvestEvent": true,
    "chainId": 56
  },
  {
    "name": "crow-crow-bnb",
    "address": "0x664500A0F63F1Ba17186D8eA970CdfC7B99081fC",
    "interval": 1,
    "harvestSignature": "0x4641257d",
    "depositsPaused": false,
    "harvestPaused": false,
    "harvestEvent": true,
    "chainId": 56
  },
  {
    "name": "cafe-brew-busd",
    "address": "0xD40021F03bE89D23A8E3c81B008feaF0403Fa867",
    "interval": 1,
    "harvestSignature": "0x4641257d",
    "depositsPaused": false,
    "harvestPaused": false,
    "harvestEvent": true,
    "chainId": 56
  },
  {
    "name": "cafe-brew-bnb",
    "address": "0x30861732f5Ec762b54eB8b9B8ef647673A696af3",
    "interval": 1,
    "harvestSignature": "0x4641257d",
    "depositsPaused": false,
    "harvestPaused": false,
    "harvestEvent": true,
    "chainId": 56
  },
  {
    "name": "mdex-mdx-usdt",
    "address": "0x5Eb9C8a31D25d681d0730ab420E1dBF040602C27",
    "interval": 1,
    "harvestSignature": "0x4641257d",
    "depositsPaused": false,
    "harvestPaused": false,
    "harvestEvent": true,
    "chainId": 128
  },
  {
    "name": "mdex-mdx-wht",
    "address": "0xc8DfDD41B706A6897Ff17BF99e2e94Bb661da92c",
    "interval": 1,
    "harvestSignature": "0x4641257d",
    "depositsPaused": false,
    "harvestPaused": false,
    "harvestEvent": true,
    "chainId": 128
  },
  {
    "name": "mdex-wht-usdt",
    "address": "0x69640924876D3f294f5E95C305cb89E065038B2d",
    "interval": 1,
    "harvestSignature": "0x4641257d",
    "depositsPaused": false,
    "harvestPaused": false,
    "harvestEvent": true,
    "chainId": 128
  },
  {
    "name": "mdex-wht-husd",
    "address": "0x3A506Bb243a8399184c26E921ef58266F79E9134",
    "interval": 1,
    "harvestSignature": "0x4641257d",
    "depositsPaused": false,
    "harvestPaused": false,
    "harvestEvent": true,
    "chainId": 128
  },
  {
    "name": "mdex-hbtc-usdt",
    "address": "0x1aae69Ae19457AcD1A73C61Dd0f272e7f60D170c",
    "interval": 1,
    "harvestSignature": "0x4641257d",
    "depositsPaused": false,
    "harvestPaused": false,
    "harvestEvent": true,
    "chainId": 128
  },
  {
    "name": "mdex-eth-usdt",
    "address": "0x2C0eAE2D0c56fffC076ecAd9225c05CE1d34bf7A",
    "interval": 1,
    "harvestSignature": "0x4641257d",
    "depositsPaused": false,
    "harvestPaused": false,
    "harvestEvent": true,
    "chainId": 128
  },
  {
    "name": "cake-bry-bnb",
    "address": "0xF9eBb381dC153D0966B2BaEe776de2F400405755",
    "interval": 4,
    "harvestSignature": "0x4641257d",
    "depositsPaused": true,
    "harvestPaused": true,
    "harvestEvent": false,
    "chainId": 56
  },
  {
    "name": "cake-zee-bnb",
    "address": "0xc34b9c9DBB39Be0Ef850170127A7b4283484f804",
    "interval": 4,
    "harvestSignature": "0x4641257d",
    "depositsPaused": true,
    "harvestPaused": true,
    "harvestEvent": false,
    "chainId": 56
  },
  {
    "name": "cake-sushi-eth",
    "address": "0x8f42a75affb4c3d30c3423f7bda2095d68b16232",
    "interval": 4,
    "harvestSignature": "0x4641257d",
    "depositsPaused": true,
    "harvestPaused": true,
    "harvestEvent": false,
    "chainId": 56
  },
  {
    "name": "cake-dodo-bnb",
    "address": "0xe569D4131287FA79123423BC952485F810973609",
    "interval": 4,
    "harvestSignature": "0x4641257d",
    "depositsPaused": true,
    "harvestPaused": true,
    "harvestEvent": false,
    "chainId": 56
  },
  {
    "name": "cake-swingby-bnb",
    "address": "0x470052FEd23A2887e3e679c3D8544529DA8B272f",
    "interval": 4,
    "harvestSignature": "0x4641257d",
    "depositsPaused": true,
    "harvestPaused": true,
    "harvestEvent": false,
    "chainId": 56
  },
  {
    "name": "cake-sfp-bnb",
    "address": "0xF704fa78f3b49E21f3420425C88FCc639aA05946",
    "interval": 4,
    "harvestSignature": "0x4641257d",
    "depositsPaused": true,
    "harvestPaused": true,
    "harvestEvent": false,
    "chainId": 56
  },
  {
    "name": "cake-egld-bnb",
    "address": "0xdf47f0845b0e450c09A474F7FfAdfD43a51dad42",
    "interval": 4,
    "harvestSignature": "0x4641257d",
    "depositsPaused": true,
    "harvestPaused": true,
    "harvestEvent": false,
    "chainId": 56
  },
  {
    "name": "cake-swgb-bnb",
    "address": "0x3890440541615B15d38ad2E7ceBB1C96Aeef4B04",
    "interval": 4,
    "harvestSignature": "0x4641257d",
    "depositsPaused": true,
    "harvestPaused": true,
    "harvestEvent": false,
    "chainId": 56
  },
  {
    "name": "cake-lit-bnb",
    "address": "0xf324499766b44D6EaE083013BFC01135c1b334b8",
    "interval": 4,
    "harvestSignature": "0x4641257d",
    "depositsPaused": true,
    "harvestPaused": true,
    "harvestEvent": false,
    "chainId": 56
  },
  {
    "name": "cake-hard-bnb",
    "address": "0x081bd67D080A3f8205b00D69bCb85D7B3F6b5592",
    "interval": 6,
    "harvestSignature": "0x4641257d",
    "depositsPaused": true,
    "harvestPaused": true,
    "harvestEvent": false,
    "chainId": 56
  },
  {
    "name": "bolt-bts-busd",
    "address": "0x22b5c879a821afc56e564bc73e3eaa7fc7cf25cc",
    "interval": 1,
    "harvestSignature": "0x4641257d",
    "depositsPaused": true,
    "harvestPaused": true,
    "harvestEvent": false,
    "chainId": 56
  },
  {
    "name": "bold-btd-busd",
    "address": "0xa7da1bf46bc453075499d42b5396bb9aa7d6a4b1",
    "interval": 1,
    "harvestSignature": "0x4641257d",
    "depositsPaused": true,
    "harvestPaused": true,
    "harvestEvent": false,
    "chainId": 56
  },
  {
    "name": "kebab-kebab-btc",
    "address": "0x85540714bc3d330d8146bc93700a8653cb2ccbb8",
    "interval": 4,
    "harvestSignature": "0x4641257d",
    "depositsPaused": false,
    "harvestPaused": false,
    "harvestEvent": false,
    "chainId": 56
  },
  {
    "name": "kebab-usdt-busd",
    "address": "0xD5C4CE5c881574b3CBe9A51117108390F6aA5180",
    "interval": 6,
    "harvestSignature": "0x4641257d",
    "depositsPaused": false,
    "harvestPaused": false,
    "harvestEvent": false,
    "chainId": 56
  },
  {
    "name": "kebab-eth-btcb",
    "address": "0xCbD729536bfd98Aa2E216055A62103EB9124ab45",
    "interval": 6,
    "harvestSignature": "0x4641257d",
    "depositsPaused": false,
    "harvestPaused": false,
    "harvestEvent": false,
    "chainId": 56
  },
  {
    "name": "kebab-bifi-busd",
    "address": "0xA4a7ab8a4Bc413F3f81Ac894430537dBa12Ab816",
    "interval": 6,
    "harvestSignature": "0x4641257d",
    "depositsPaused": false,
    "harvestPaused": false,
    "harvestEvent": false,
    "chainId": 56
  },
  {
    "name": "cake-ditto-bnb",
    "address": "0x19BA65d5e63e417A50dFdB22c6E03B73A4A37779",
    "interval": 6,
    "harvestSignature": "0x4641257d",
    "depositsPaused": true,
    "harvestPaused": true,
    "harvestEvent": false,
    "chainId": 56
  },
  {
    "name": "auto-cake",
    "address": "0xB40Fc2359563AC63636f4f094C71521dc8aE81cb",
    "interval": 1,
    "harvestSignature": "0x4641257d",
    "depositsPaused": false,
    "harvestPaused": false,
    "harvestEvent": false,
    "chainId": 56
  },
  {
    "name": "auto-cake-old",
    "address": "0xf8d51dd4D9EbE8473646De7402E5CDCd152C646e",
    "interval": 2,
    "harvestSignature": "0x4641257d",
    "depositsPaused": true,
    "harvestPaused": true,
    "harvestEvent": false,
    "chainId": 56
  },
  {
    "name": "auto-wbnb",
    "address": "0x93BC0B24a7025d7040938c617818fF184a8669ba",
    "interval": 3,
    "harvestSignature": "0x4641257d",
    "depositsPaused": false,
    "harvestPaused": true,
    "harvestEvent": false,
    "chainId": 56
  },
  {
    "name": "auto-wbnb-old",
    "address": "0xF38Bed33017f5885c8AB5956A153F7a906b5dC1b",
    "interval": 4,
    "harvestSignature": "0x4641257d",
    "depositsPaused": true,
    "harvestPaused": true,
    "harvestEvent": false,
    "chainId": 56
  },
  {
    "name": "auto-busd-old",
    "address": "0x1b27b7083a9BdA1aCD04266F61DF646f8296a872",
    "interval": 12,
    "harvestSignature": "0x4641257d",
    "depositsPaused": true,
    "harvestPaused": true,
    "harvestEvent": false,
    "chainId": 56
  },
  {
    "name": "sponge-steam-bnb",
    "address": "0x1aC4f14DDFBC48c4AF99526e9D488CD47D90801E",
    "interval": 2,
    "harvestSignature": "0x4641257d",
    "depositsPaused": false,
    "harvestPaused": false,
    "harvestEvent": false,
    "chainId": 56
  },
  {
    "name": "sponge-spg-bnb",
    "address": "0x6B32e90a07be49e5b1F622f314292b206CA8ED4f",
    "interval": 2,
    "harvestSignature": "0x4641257d",
    "depositsPaused": false,
    "harvestPaused": false,
    "harvestEvent": false,
    "chainId": 56
  },
  {
    "name": "sponge-soak-bnb",
    "address": "0x882c844d8b1075D592aFA3F13a3aaF6A6E9c43c3",
    "interval": 2,
    "harvestSignature": "0x4641257d",
    "depositsPaused": false,
    "harvestPaused": false,
    "harvestEvent": false,
    "chainId": 56
  },
  {
    "name": "jul-juld",
    "address": "0x2a4B113ac4B5c7cCecB86E293F3FeEbBda18D04A",
    "interval": 6,
    "harvestSignature": "0x4641257d",
    "depositsPaused": false,
    "harvestPaused": false,
    "harvestEvent": false,
    "chainId": 56
  },
  {
    "name": "cake-bdo-bnb",
    "address": "0xc662244541e857F3D444b5D2D99068CD9254cFd8",
    "interval": 6,
    "harvestSignature": "0x4641257d",
    "depositsPaused": true,
    "harvestPaused": true,
    "harvestEvent": false,
    "chainId": 56
  },
  {
    "name": "kebab",
    "address": "0x9386a67ab53fec3afD3Af6dDafAd97Ed3E083C81",
    "interval": 4,
    "harvestSignature": "0x4641257d",
    "depositsPaused": false,
    "harvestPaused": false,
    "harvestEvent": false,
    "chainId": 56
  },
  {
    "name": "kebab-kebab/busd",
    "address": "0x9E75f8298e458B76382870982788988A0799195b",
    "interval": 4,
    "harvestSignature": "0x4641257d",
    "depositsPaused": false,
    "harvestPaused": false,
    "harvestEvent": false,
    "chainId": 56
  },
  {
    "name": "kebab-kebab/bnb",
    "address": "0x7C4b7f588CF7f365C12F245943F729DC1818771f",
    "interval": 4,
    "harvestSignature": "0x4641257d",
    "depositsPaused": false,
    "harvestPaused": false,
    "harvestEvent": false,
    "chainId": 56
  },
  {
    "name": "cake-mamzn/ust",
    "address": "0x8F86077f526230Ac30de6f0220C2A9111C144556",
    "interval": 6,
    "harvestSignature": "0x4641257d",
    "depositsPaused": true,
    "harvestPaused": true,
    "harvestEvent": false,
    "chainId": 56
  },
  {
    "name": "cake-mgoogl/ust",
    "address": "0x05b3C486C2502E8F6Cb3F6bce2b99C28693eBf02",
    "interval": 6,
    "harvestSignature": "0x4641257d",
    "depositsPaused": true,
    "harvestPaused": true,
    "harvestEvent": false,
    "chainId": 56
  },
  {
    "name": "cake-mnflx/ust",
    "address": "0x109A4437588a3daFf04887FE22843c4824E849F9",
    "interval": 6,
    "harvestSignature": "0x4641257d",
    "depositsPaused": true,
    "harvestPaused": true,
    "harvestEvent": false,
    "chainId": 56
  },
  {
    "name": "cake-mtsla/ust",
    "address": "0xF215A127A196e3988C09d052e16BcFD365Cd7AA3",
    "interval": 6,
    "harvestSignature": "0x4641257d",
    "depositsPaused": true,
    "harvestPaused": true,
    "harvestEvent": false,
    "chainId": 56
  },
  {
    "name": "cake-wsote/bnb",
    "address": "0xec66b4D4b1963e1DfD644824F59C56EA55Aa0F07",
    "interval": 6,
    "harvestSignature": "0x4641257d",
    "depositsPaused": true,
    "harvestPaused": true,
    "harvestEvent": false,
    "chainId": 56
  },
  {
    "name": "cake-front/bnb",
    "address": "0x05040fA951274d1D9bC568C5C684c687322d9307",
    "interval": 6,
    "harvestSignature": "0x4641257d",
    "depositsPaused": true,
    "harvestPaused": true,
    "harvestEvent": false,
    "chainId": 56
  },
  {
    "name": "cake-btcst/bnb",
    "address": "0xD403FAe0eB11D381C3C62961bAB14d34d60873CE",
    "interval": 6,
    "harvestSignature": "0x4641257d",
    "depositsPaused": true,
    "harvestPaused": true,
    "harvestEvent": false,
    "chainId": 56
  },
  {
    "name": "bhc-bhc",
    "address": "0x54b083Ca9fD30ae83C47CDd3a59390F00a90E9CC",
    "interval": 6,
    "harvestSignature": "0x4641257d",
    "depositsPaused": false,
    "harvestPaused": false,
    "harvestEvent": false,
    "chainId": 56
  },
  {
    "name": "cake-ltc/bnb",
    "address": "0x0892a178c363b4739e5Ac89E9155B9c30214C0c0",
    "interval": 24,
    "harvestSignature": "0x4641257d",
    "depositsPaused": true,
    "harvestPaused": true,
    "harvestEvent": false,
    "chainId": 56
  },
  {
    "name": "cake-ada/bnb",
    "address": "0x57FdEB65b71e6aD212088E63E85825e314F2Ea62",
    "interval": 24,
    "harvestSignature": "0x4641257d",
    "depositsPaused": true,
    "harvestPaused": true,
    "harvestEvent": false,
    "chainId": 56
  },
  {
    "name": "cake-dot/bnb",
    "address": "0x7715d9458683288024B9e20D1319DC162361B06c",
    "interval": 24,
    "harvestSignature": "0x4641257d",
    "depositsPaused": true,
    "harvestPaused": true,
    "harvestEvent": false,
    "chainId": 56
  },
  {
    "name": "bakery-bake/busd",
    "address": "0xF0D037813e4bCC21E4ED38F2fA506522181699Bb",
    "interval": 24,
    "harvestSignature": "0x4641257d",
    "depositsPaused": false,
    "harvestPaused": false,
    "harvestEvent": false,
    "chainId": 56
  },
  {
    "name": "jetfuel-vapor/bnb",
    "address": "0xf6274138DD2D9eBe768a4220A4089c45d9a26fCa",
    "interval": 8,
    "harvestSignature": "0x4641257d",
    "depositsPaused": true,
    "harvestPaused": true,
    "harvestEvent": false,
    "chainId": 56
  },
  {
    "name": "bdollar-sbdo/bnb-sbdo",
    "address": "0xD1533fad98479700Dd620852C45FAFe93b04A2B7",
    "interval": 2,
    "harvestSignature": "0x4641257d",
    "depositsPaused": false,
    "harvestPaused": false,
    "harvestEvent": false,
    "chainId": 56
  },
  {
    "name": "bdollar-sbdo/busd",
    "address": "0xAFd5DF73D0369d3ADB4Db524609ef30039AE22A7",
    "interval": 2,
    "harvestSignature": "0x4641257d",
    "depositsPaused": false,
    "harvestPaused": false,
    "harvestEvent": false,
    "chainId": 56
  },
  {
    "name": "bdollar-bdo/busd",
    "address": "0x5364F346B22EfB14a08b8eCe406e25d9776A0eAE",
    "interval": 2,
    "harvestSignature": "0x4641257d",
    "depositsPaused": false,
    "harvestPaused": false,
    "harvestEvent": false,
    "chainId": 56
  },
  {
    "name": "venus-beth",
    "address": "0x0a350c62f4b8C7dA93fBca469e53a182b5BBD044",
    "interval": 24,
    "harvestSignature": "0x4641257d",
    "depositsPaused": false,
    "harvestPaused": true,
    "harvestEvent": false,
    "chainId": 56
  },
  {
    "name": "venus-dai",
    "address": "0x3c2C339d05d4911894F08Dd975e89630D7ef4234",
    "interval": 24,
    "harvestSignature": "0x4641257d",
    "depositsPaused": false,
    "harvestPaused": true,
    "harvestEvent": false,
    "chainId": 56
  },
  {
    "name": "venus-fil",
    "address": "0xd49FD324F041665950EDe4Ed9719924EE37155C3",
    "interval": 24,
    "harvestSignature": "0x4641257d",
    "depositsPaused": false,
    "harvestPaused": true,
    "harvestEvent": false,
    "chainId": 56
  },
  {
    "name": "pancake-ten/bnb",
    "address": "0x2fbB1caF6271A14b13F3432f3aB2D6aF102560fA",
    "interval": 24,
    "harvestSignature": "0x4641257d",
    "depositsPaused": true,
    "harvestPaused": true,
    "harvestEvent": false,
    "chainId": 56
  },
  {
    "name": "pancake-balbt/bnb",
    "address": "0x25DE69dA4469A96974FaE79d0C41366A63317FDC",
    "interval": 24,
    "harvestSignature": "0x4641257d",
    "depositsPaused": true,
    "harvestPaused": true,
    "harvestEvent": false,
    "chainId": 56
  },
  {
    "name": "pancake-bscx/bnb",
    "address": "0x0955479C61B37074d689319fCaA84ffE1E9e8CF5",
    "interval": 24,
    "harvestSignature": "0x4641257d",
    "depositsPaused": true,
    "harvestPaused": true,
    "harvestEvent": false,
    "chainId": 56
  },
  {
    "name": "pancake-unfi/bnb",
    "address": "0xFB9Fb325D9BF39eF6783c37C025a04AA9c45309F",
    "interval": 24,
    "harvestSignature": "0x4641257d",
    "depositsPaused": true,
    "harvestPaused": true,
    "harvestEvent": false,
    "chainId": 56
  },
  {
    "name": "pancake-reef/bnb",
    "address": "0x431159f856067293e650A02D37390eEe3adfb5c3",
    "interval": 2,
    "harvestSignature": "0x4641257d",
    "depositsPaused": true,
    "harvestPaused": true,
    "harvestEvent": false,
    "chainId": 56
  },
  {
    "name": "jetfuel-pk-fuel/bnb",
    "address": "0xCCa9344C12e8f4914CF92bc21DEEBFC48617228D",
    "interval": 4,
    "harvestSignature": "0x4641257d",
    "depositsPaused": false,
    "harvestPaused": false,
    "harvestEvent": false,
    "chainId": 56
  },
  {
    "name": "jetfuel-street-fuel/bnb",
    "address": "0x8f4ca8E2e230b44f46B93db117380bBb8281f841",
    "interval": 4,
    "harvestSignature": "0x4641257d",
    "depositsPaused": false,
    "harvestPaused": false,
    "harvestEvent": false,
    "chainId": 56
  },
  {
    "name": "jetfuel-pk-eth/bnb",
    "address": "0xb16ceE470632ba94b7d21d2bC56d284ff0b0C04C",
    "interval": 12,
    "harvestSignature": "0x4641257d",
    "depositsPaused": false,
    "harvestPaused": false,
    "harvestEvent": false,
    "chainId": 56
  },
  {
    "name": "jetfuel-pk-cake/bnb",
    "address": "0xBF36AF3bfE6C4cD0286C24761060488eB1af2618",
    "interval": 12,
    "harvestSignature": "0x4641257d",
    "depositsPaused": false,
    "harvestPaused": false,
    "harvestEvent": false,
    "chainId": 56
  },
  {
    "name": "jetfuel-pk-uni/bnb",
    "address": "0xf8B5Cb47232938f1A75546fA5182b8af312Fc380",
    "interval": 12,
    "harvestSignature": "0x4641257d",
    "depositsPaused": false,
    "harvestPaused": false,
    "harvestEvent": false,
    "chainId": 56
  },
  {
    "name": "jetfuel-pk-link/bnb",
    "address": "0xfA416c3b89cc2E7902F58A4bEA62Ab7E24bd5985",
    "interval": 12,
    "harvestSignature": "0x4641257d",
    "depositsPaused": false,
    "harvestPaused": false,
    "harvestEvent": false,
    "chainId": 56
  },
  {
    "name": "jetfuel-pk-busd/bnb",
    "address": "0x45973436B06e46dc37333e65f98A190A392476a4",
    "interval": 12,
    "harvestSignature": "0x4641257d",
    "depositsPaused": false,
    "harvestPaused": false,
    "harvestEvent": false,
    "chainId": 56
  },
  {
    "name": "jetfuel-pk-usdt/bnb",
    "address": "0xB126E22F4d9EfE943c94E0Ef493FF34f98AdC9E1",
    "interval": 12,
    "harvestSignature": "0x4641257d",
    "depositsPaused": false,
    "harvestPaused": false,
    "harvestEvent": false,
    "chainId": 56
  },
  {
    "name": "pancake-yfi/bnb",
    "address": "0x285D7853E73150A6061841d56dd7f06361Df25d9",
    "interval": 24,
    "harvestSignature": "0x4641257d",
    "depositsPaused": true,
    "harvestPaused": true,
    "harvestEvent": false,
    "chainId": 56
  },
  {
    "name": "pancake-fil/bnb",
    "address": "0xAcd76cc6d7bE45bCAf726FCE9627d988208b366C",
    "interval": 24,
    "harvestSignature": "0x4641257d",
    "depositsPaused": true,
    "harvestPaused": true,
    "harvestEvent": false,
    "chainId": 56
  },
  {
    "name": "pancake-band/bnb",
    "address": "0x88A1a5A9775548ebA0E8A69859a07524407AA69c",
    "interval": 24,
    "harvestSignature": "0x4641257d",
    "depositsPaused": true,
    "harvestPaused": true,
    "harvestEvent": false,
    "chainId": 56
  },
  {
    "name": "pancake-atom/bnb",
    "address": "0xb6f1aF249f8b17ed25B4842007FdD1ee69cC7950",
    "interval": 24,
    "harvestSignature": "0x4641257d",
    "depositsPaused": true,
    "harvestPaused": true,
    "harvestEvent": false,
    "chainId": 56
  },
  {
    "name": "pancake-vai/busd",
    "address": "0x507c55A7DC12D76dC41f0436f4Bc7f7c6634C68d",
    "interval": 24,
    "harvestSignature": "0x4641257d",
    "depositsPaused": true,
    "harvestPaused": true,
    "harvestEvent": false,
    "chainId": 56
  },
  {
    "name": "venus-bch",
    "address": "0x70C247ac8323B9ca340857d2893F4aa4F7E16D5f",
    "interval": 24,
    "harvestSignature": "0x4641257d",
    "depositsPaused": false,
    "harvestPaused": true,
    "harvestEvent": false,
    "chainId": 56
  },
  {
    "name": "venus-dot",
    "address": "0xBB0C9d495F555E754ACDb76Ed127a9C115132206",
    "interval": 24,
    "harvestSignature": "0x4641257d",
    "depositsPaused": false,
    "harvestPaused": true,
    "harvestEvent": false,
    "chainId": 56
  },
  {
    "name": "venus-link",
    "address": "0x131fE92ff0288915883d6c122Cb76D68c5145D87",
    "interval": 24,
    "harvestSignature": "0x4641257d",
    "depositsPaused": false,
    "harvestPaused": true,
    "harvestEvent": false,
    "chainId": 56
  },
  {
    "name": "venus-sxp",
    "address": "0x8c1244aCCD534025641CFF00D4ee5616FcbeE154",
    "interval": 24,
    "harvestSignature": "0x4641257d",
    "depositsPaused": false,
    "harvestPaused": true,
    "harvestEvent": false,
    "chainId": 56
  },
  {
    "name": "venus-usdc",
    "address": "0xe865Ba185895634D094767688aC1c69751cb06aa",
    "interval": 24,
    "harvestSignature": "0x4641257d",
    "depositsPaused": false,
    "harvestPaused": true,
    "harvestEvent": false,
    "chainId": 56
  },
  {
    "name": "venus-usdt",
    "address": "0x45640eE6e2BE2bA6752909f2e57C32C4997965d2",
    "interval": 24,
    "harvestSignature": "0x4641257d",
    "depositsPaused": false,
    "harvestPaused": true,
    "harvestEvent": false,
    "chainId": 56
  },
  {
    "name": "venus-busd",
    "address": "0x77ed2908e3cE2197882993DF9432E69079b146B6",
    "interval": 24,
    "harvestSignature": "0x4641257d",
    "depositsPaused": false,
    "harvestPaused": true,
    "harvestEvent": false,
    "chainId": 56
  },
  {
    "name": "venus-bnb",
    "address": "0xfa3ccb086bf371a2ff33db8521be47c5b4b9d10e",
    "interval": 24,
    "harvestSignature": "0x4641257d",
    "depositsPaused": false,
    "harvestPaused": true,
    "harvestEvent": false,
    "chainId": 56
  },
  {
    "name": "venus-btcb",
    "address": "0xCA26A1f9d3e6Ec97a555d9444f782d61b64C1B0e",
    "interval": 24,
    "harvestSignature": "0x4641257d",
    "depositsPaused": false,
    "harvestPaused": true,
    "harvestEvent": false,
    "chainId": 56
  },
  {
    "name": "venus-eth",
    "address": "0x825B59385221be27495056c08c8FE38941126ffa",
    "interval": 24,
    "harvestSignature": "0x4641257d",
    "depositsPaused": false,
    "harvestPaused": true,
    "harvestEvent": false,
    "chainId": 56
  },
  {
    "name": "venus-ltc",
    "address": "0x00AF29ddd77ec424f971813303Be7be04f43d588",
    "interval": 24,
    "harvestSignature": "0x4641257d",
    "depositsPaused": false,
    "harvestPaused": true,
    "harvestEvent": false,
    "chainId": 56
  },
  {
    "name": "venus-xrp",
    "address": "0x76788df486C07750Ce915D88093872470e5e3E45",
    "interval": 24,
    "harvestSignature": "0x4641257d",
    "depositsPaused": false,
    "harvestPaused": true,
    "harvestEvent": false,
    "chainId": 56
  },
  {
    "name": "narwhal-gold/bnb",
    "address": "0x3661576d5Ecc42b7aA84b0749d8d3180eE6D1Be4",
    "interval": 24,
    "harvestSignature": "0x4641257d",
    "depositsPaused": false,
    "harvestPaused": false,
    "harvestEvent": false,
    "chainId": 56
  },
  {
    "name": "pancake-alpha/bnb",
    "address": "0x6663aec74F26322C9E04A64417d146Fb52FE10B6",
    "interval": 24,
    "harvestSignature": "0x4641257d",
    "depositsPaused": true,
    "harvestPaused": true,
    "harvestEvent": false,
    "chainId": 56
  },
  {
    "name": "pancake-inj/bnb",
    "address": "0x55c5280251DAd26fB6C1d175eb33Aa201aC1B9E0",
    "interval": 24,
    "harvestSignature": "0x4641257d",
    "depositsPaused": true,
    "harvestPaused": true,
    "harvestEvent": false,
    "chainId": 56
  },
  {
    "name": "pancake-twt/bnb",
    "address": "0x03368dFCFa37f89ef10Bab2501350FD7e20b2D6a",
    "interval": 24,
    "harvestSignature": "0x4641257d",
    "depositsPaused": true,
    "harvestPaused": true,
    "harvestEvent": false,
    "chainId": 56
  },
  {
    "name": "pancake-xvs/bnb",
    "address": "0xd4402810E985F0A1AB4cDB15cEc3c6c217F9e730",
    "interval": 24,
    "harvestSignature": "0x4641257d",
    "depositsPaused": true,
    "harvestPaused": true,
    "harvestEvent": false,
    "chainId": 56
  },
  {
    "name": "bakery-btc-bnb",
    "address": "0x3c9c884efab85c44d675039de227b3dd275c360e",
    "interval": 18,
    "harvestSignature": "0x4641257d",
    "depositsPaused": false,
    "harvestPaused": false,
    "harvestEvent": false,
    "chainId": 56
  },
  {
    "name": "bakery-bake",
    "address": "0xf35FE19042190C5135D1452E188131FA0243cA81",
    "interval": 18,
    "harvestSignature": "0x4641257d",
    "depositsPaused": false,
    "harvestPaused": false,
    "harvestEvent": false,
    "chainId": 56
  },
  {
    "name": "bakery-bake-bnb",
    "address": "0x31bd4354066B48D662aA472A5851FeD51030c147",
    "interval": 18,
    "harvestSignature": "0x4641257d",
    "depositsPaused": false,
    "harvestPaused": false,
    "harvestEvent": false,
    "chainId": 56
  },
  {
    "name": "bakery-bake-busd",
    "address": "0xF0D037813e4bCC21E4ED38F2fA506522181699Bb",
    "interval": 18,
    "harvestSignature": "0x4641257d",
    "depositsPaused": true,
    "harvestPaused": true,
    "harvestEvent": false,
    "chainId": 56
  },
  {
    "name": "pancake-cake-smart",
    "address": "0x2D8ef403d947A8ff27b874ac63af703d884acDFC",
    "interval": 3,
    "harvestSignature": "0x4641257d",
    "depositsPaused": true,
    "harvestPaused": true,
    "harvestEvent": false,
    "chainId": 56
  },
  {
    "name": "pancake-cake-cake",
    "address": "0x229959480e7dc01B0F73d492101f8745EF4d4Ada",
    "interval": 3,
    "harvestSignature": "0x4641257d",
    "depositsPaused": false,
    "harvestPaused": false,
    "harvestEvent": false,
    "chainId": 56
  },
  {
    "name": "pancake-cake/bnb-cake",
    "address": "0xf5d90f1b58927DCCedb741C9848c981372e86774",
    "interval": 12,
    "harvestSignature": "0x4641257d",
    "depositsPaused": true,
    "harvestPaused": true,
    "harvestEvent": false,
    "chainId": 56
  },
  {
    "name": "pancake-bnb/busd-cake",
    "address": "0x320E9bbe84277dcB61B262c47beBEC815eb29431",
    "interval": 24,
    "harvestSignature": "0x4641257d",
    "depositsPaused": true,
    "harvestPaused": true,
    "harvestEvent": false,
    "chainId": 56
  },
  {
    "name": "pancake-usdt/busd-cake",
    "address": "0x143F7d08B4AEB964662c590d52348BC65E831375",
    "interval": 48,
    "harvestSignature": "0x4641257d",
    "depositsPaused": true,
    "harvestPaused": true,
    "harvestEvent": false,
    "chainId": 56
  },
  {
    "name": "pancake-bnb/btcb-cake",
    "address": "0xf2E87DDE08679Bb7860dF108e93611dC02F3f8A4",
    "interval": 24,
    "harvestSignature": "0x4641257d",
    "depositsPaused": true,
    "harvestPaused": true,
    "harvestEvent": false,
    "chainId": 56
  },
  {
    "name": "pancake-usdt/bnb-cake",
    "address": "0xbA7E0199FEB4D2d69ABC66A77E055e0a57123C5C",
    "interval": 48,
    "harvestSignature": "0x4641257d",
    "depositsPaused": true,
    "harvestPaused": true,
    "harvestEvent": false,
    "chainId": 56
  },
  {
    "name": "pancake-eth/bnb-cake",
    "address": "0xC4c6d4Aee9fb3A4D9aAc769f8a937802E8c9e93E",
    "interval": 24,
    "harvestSignature": "0x4641257d",
    "depositsPaused": true,
    "harvestPaused": true,
    "harvestEvent": false,
    "chainId": 56
  },
  {
    "name": "pancake-link/bnb-cake",
    "address": "0x091F3E6Bb027091A7256796675cc675818a25D31",
    "interval": 24,
    "harvestSignature": "0x4641257d",
    "depositsPaused": true,
    "harvestPaused": true,
    "harvestEvent": false,
    "chainId": 56
  },
  {
    "name": "fry-burger-v2",
    "address": "0x7FBA53a4DB251C4364998631E6e88b4445bF21C0",
    "interval": 24,
    "harvestSignature": "0x4641257d",
    "depositsPaused": false,
    "harvestPaused": false,
    "harvestEvent": false,
    "chainId": 56
  }
]<|MERGE_RESOLUTION|>--- conflicted
+++ resolved
@@ -1,6 +1,5 @@
 [
   {
-<<<<<<< HEAD
     "name": "satis-sat-bnb",
     "address": "0xb0B0a02C6405124C192C2B5DFf52281A23261f76",
     "interval": 4,
@@ -61,8 +60,6 @@
     "chainId": 137
   },
   {
-=======
->>>>>>> 6027e846
     "name": "bifi-maxi",
     "address": "0x87056F5E8Dce0fD71605E6E291C6a3B53cbc3818",
     "interval": 1,
