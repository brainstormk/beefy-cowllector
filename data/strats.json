--- conflicted
+++ resolved
@@ -1,7 +1,5 @@
 [
   {
-<<<<<<< HEAD
-=======
     "name": "iron-steel-iron",
     "address": "0x10d82E0BcAAaAEDdfC770bEa3D3F1D79E0fc7eA6",
     "interval": 4,
@@ -32,7 +30,6 @@
     "chainId": 56
   },
   {
->>>>>>> 6ffce3c7
     "name": "boo-bnb-ftm",
     "address": "0x9D55cAEE108aBdd4C47E42088C97ecA43510E969",
     "interval": 1,
