--- conflicted
+++ resolved
@@ -5,11 +5,7 @@
 const { getTopicFromSignature, getTopicFromAddress, getValueFromData } = require('./topicHelpers');
 
 const RPC_QUERY_LIMIT = 1000;
-<<<<<<< HEAD
-const RPC_QUERY_INTERVAL = 50;
-=======
-const RPC_QUERY_INTERVAL = 300;
->>>>>>> 081d2f34
+const RPC_QUERY_INTERVAL = 100;
 const FIRST_REWARD_BLOCK = 1457038;
 
 const REWARD_POOL = '0x453D4Ba9a2D594314DF88564248497F7D74d6b2C';
